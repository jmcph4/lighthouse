use crate::beacon_chain::{CanonicalHead, BEACON_CHAIN_DB_KEY, ETH1_CACHE_DB_KEY, OP_POOL_DB_KEY};
use crate::blob_cache::BlobCache;
use crate::data_availability_checker::DataAvailabilityChecker;
use crate::eth1_chain::{CachingEth1Backend, SszEth1};
use crate::eth1_finalization_cache::Eth1FinalizationCache;
use crate::fork_choice_signal::ForkChoiceSignalTx;
use crate::fork_revert::{reset_fork_choice_to_finalization, revert_to_fork_boundary};
use crate::head_tracker::HeadTracker;
use crate::migrate::{BackgroundMigrator, MigratorConfig};
use crate::persisted_beacon_chain::PersistedBeaconChain;
use crate::shuffling_cache::{BlockShufflingIds, ShufflingCache};
use crate::snapshot_cache::{SnapshotCache, DEFAULT_SNAPSHOT_CACHE_SIZE};
use crate::timeout_rw_lock::TimeoutRwLock;
use crate::validator_monitor::ValidatorMonitor;
use crate::validator_pubkey_cache::ValidatorPubkeyCache;
use crate::ChainConfig;
use crate::{
    BeaconChain, BeaconChainTypes, BeaconForkChoiceStore, BeaconSnapshot, Eth1Chain,
    Eth1ChainBackend, ServerSentEventHandler,
};
use eth1::Config as Eth1Config;
use execution_layer::ExecutionLayer;
use fork_choice::{ForkChoice, ResetPayloadStatuses};
use futures::channel::mpsc::Sender;
use kzg::{Kzg, TrustedSetup};
use operation_pool::{OperationPool, PersistedOperationPool};
use parking_lot::RwLock;
use proto_array::{DisallowedReOrgOffsets, ReOrgThreshold};
use slasher::Slasher;
use slog::{crit, error, info, Logger};
use slot_clock::{SlotClock, TestingSlotClock};
use std::marker::PhantomData;
use std::sync::Arc;
use std::time::Duration;
use store::{Error as StoreError, HotColdDB, ItemStore, KeyValueStoreOp};
use task_executor::{ShutdownReason, TaskExecutor};
use types::{
    BeaconBlock, BeaconState, ChainSpec, Checkpoint, Epoch, EthSpec, Graffiti, Hash256,
    PublicKeyBytes, Signature, SignedBeaconBlock, Slot,
};

/// An empty struct used to "witness" all the `BeaconChainTypes` traits. It has no user-facing
/// functionality and only exists to satisfy the type system.
pub struct Witness<TSlotClock, TEth1Backend, TEthSpec, THotStore, TColdStore>(
    PhantomData<(TSlotClock, TEth1Backend, TEthSpec, THotStore, TColdStore)>,
);

impl<TSlotClock, TEth1Backend, TEthSpec, THotStore, TColdStore> BeaconChainTypes
    for Witness<TSlotClock, TEth1Backend, TEthSpec, THotStore, TColdStore>
where
    THotStore: ItemStore<TEthSpec> + 'static,
    TColdStore: ItemStore<TEthSpec> + 'static,
    TSlotClock: SlotClock + 'static,
    TEth1Backend: Eth1ChainBackend<TEthSpec> + 'static,
    TEthSpec: EthSpec + 'static,
{
    type HotStore = THotStore;
    type ColdStore = TColdStore;
    type SlotClock = TSlotClock;
    type Eth1Chain = TEth1Backend;
    type EthSpec = TEthSpec;
}

/// Builds a `BeaconChain` by either creating anew from genesis, or, resuming from an existing chain
/// persisted to `store`.
///
/// Types may be elided and the compiler will infer them if all necessary builder methods have been
/// called. If type inference errors are being raised, it is likely that not all required methods
/// have been called.
///
/// See the tests for an example of a complete working example.
pub struct BeaconChainBuilder<T: BeaconChainTypes> {
    #[allow(clippy::type_complexity)]
    store: Option<Arc<HotColdDB<T::EthSpec, T::HotStore, T::ColdStore>>>,
    store_migrator_config: Option<MigratorConfig>,
    pub genesis_time: Option<u64>,
    genesis_block_root: Option<Hash256>,
    genesis_state_root: Option<Hash256>,
    #[allow(clippy::type_complexity)]
    fork_choice: Option<
        ForkChoice<BeaconForkChoiceStore<T::EthSpec, T::HotStore, T::ColdStore>, T::EthSpec>,
    >,
    op_pool: Option<OperationPool<T::EthSpec>>,
    eth1_chain: Option<Eth1Chain<T::Eth1Chain, T::EthSpec>>,
    execution_layer: Option<ExecutionLayer<T::EthSpec>>,
    event_handler: Option<ServerSentEventHandler<T::EthSpec>>,
    slot_clock: Option<T::SlotClock>,
    shutdown_sender: Option<Sender<ShutdownReason>>,
    head_tracker: Option<HeadTracker>,
    validator_pubkey_cache: Option<ValidatorPubkeyCache<T>>,
    spec: ChainSpec,
    chain_config: ChainConfig,
    log: Option<Logger>,
    graffiti: Graffiti,
    slasher: Option<Arc<Slasher<T::EthSpec>>>,
    validator_monitor: Option<ValidatorMonitor<T::EthSpec>>,
    // Pending I/O batch that is constructed during building and should be executed atomically
    // alongside `PersistedBeaconChain` storage when `BeaconChainBuilder::build` is called.
    pending_io_batch: Vec<KeyValueStoreOp>,
    trusted_setup: Option<TrustedSetup>,
    task_executor: Option<TaskExecutor>,
}

impl<TSlotClock, TEth1Backend, TEthSpec, THotStore, TColdStore>
    BeaconChainBuilder<Witness<TSlotClock, TEth1Backend, TEthSpec, THotStore, TColdStore>>
where
    THotStore: ItemStore<TEthSpec> + 'static,
    TColdStore: ItemStore<TEthSpec> + 'static,
    TSlotClock: SlotClock + 'static,
    TEth1Backend: Eth1ChainBackend<TEthSpec> + 'static,
    TEthSpec: EthSpec + 'static,
{
    /// Returns a new builder.
    ///
    /// The `_eth_spec_instance` parameter is only supplied to make concrete the `TEthSpec` trait.
    /// This should generally be either the `MinimalEthSpec` or `MainnetEthSpec` types.
    pub fn new(_eth_spec_instance: TEthSpec) -> Self {
        Self {
            store: None,
            store_migrator_config: None,
            genesis_time: None,
            genesis_block_root: None,
            genesis_state_root: None,
            fork_choice: None,
            op_pool: None,
            eth1_chain: None,
            execution_layer: None,
            event_handler: None,
            slot_clock: None,
            shutdown_sender: None,
            head_tracker: None,
            validator_pubkey_cache: None,
            spec: TEthSpec::default_spec(),
            chain_config: ChainConfig::default(),
            log: None,
            graffiti: Graffiti::default(),
            slasher: None,
            validator_monitor: None,
            pending_io_batch: vec![],
            trusted_setup: None,
            task_executor: None,
        }
    }

    /// Override the default spec (as defined by `TEthSpec`).
    ///
    /// This method should generally be called immediately after `Self::new` to ensure components
    /// are started with a consistent spec.
    pub fn custom_spec(mut self, spec: ChainSpec) -> Self {
        self.spec = spec;
        self
    }

    /// Get a reference to the builder's spec.
    pub fn get_spec(&self) -> &ChainSpec {
        &self.spec
    }

    /// Sets the maximum number of blocks that will be skipped when processing
    /// some consensus messages.
    ///
    /// Set to `None` for no limit.
    pub fn import_max_skip_slots(mut self, n: Option<u64>) -> Self {
        self.chain_config.import_max_skip_slots = n;
        self
    }

    /// Sets the proposer re-org threshold.
    pub fn proposer_re_org_threshold(mut self, threshold: Option<ReOrgThreshold>) -> Self {
        self.chain_config.re_org_threshold = threshold;
        self
    }

    /// Sets the proposer re-org max epochs since finalization.
    pub fn proposer_re_org_max_epochs_since_finalization(
        mut self,
        epochs_since_finalization: Epoch,
    ) -> Self {
        self.chain_config.re_org_max_epochs_since_finalization = epochs_since_finalization;
        self
    }

    /// Sets the proposer re-org disallowed offsets list.
    pub fn proposer_re_org_disallowed_offsets(
        mut self,
        disallowed_offsets: DisallowedReOrgOffsets,
    ) -> Self {
        self.chain_config.re_org_disallowed_offsets = disallowed_offsets;
        self
    }

    /// Sets the store (database).
    ///
    /// Should generally be called early in the build chain.
    pub fn store(mut self, store: Arc<HotColdDB<TEthSpec, THotStore, TColdStore>>) -> Self {
        self.store = Some(store);
        self
    }

    /// Sets the store migrator config (optional).
    pub fn store_migrator_config(mut self, config: MigratorConfig) -> Self {
        self.store_migrator_config = Some(config);
        self
    }

    /// Sets the slasher.
    pub fn slasher(mut self, slasher: Arc<Slasher<TEthSpec>>) -> Self {
        self.slasher = Some(slasher);
        self
    }

    /// Sets the logger.
    ///
    /// Should generally be called early in the build chain.
    pub fn logger(mut self, log: Logger) -> Self {
        self.log = Some(log);
        self
    }

    /// Sets the task executor.
    pub fn task_executor(mut self, task_executor: TaskExecutor) -> Self {
        self.task_executor = Some(task_executor);
        self
    }

    /// Attempt to load an existing eth1 cache from the builder's `Store`.
    pub fn get_persisted_eth1_backend(&self) -> Result<Option<SszEth1>, String> {
        let store = self
            .store
            .clone()
            .ok_or("get_persisted_eth1_backend requires a store.")?;

        store
            .get_item::<SszEth1>(&ETH1_CACHE_DB_KEY)
            .map_err(|e| format!("DB error whilst reading eth1 cache: {:?}", e))
    }

    /// Returns true if `self.store` contains a persisted beacon chain.
    pub fn store_contains_beacon_chain(&self) -> Result<bool, String> {
        let store = self
            .store
            .clone()
            .ok_or("store_contains_beacon_chain requires a store.")?;

        Ok(store
            .get_item::<PersistedBeaconChain>(&BEACON_CHAIN_DB_KEY)
            .map_err(|e| format!("DB error when reading persisted beacon chain: {:?}", e))?
            .is_some())
    }

    /// Attempt to load an existing chain from the builder's `Store`.
    ///
    /// May initialize several components; including the op_pool and finalized checkpoints.
    pub fn resume_from_db(mut self) -> Result<Self, String> {
        let log = self.log.as_ref().ok_or("resume_from_db requires a log")?;

        info!(
            log,
            "Starting beacon chain";
            "method" => "resume"
        );

        let store = self
            .store
            .clone()
            .ok_or("resume_from_db requires a store.")?;

        let chain = store
            .get_item::<PersistedBeaconChain>(&BEACON_CHAIN_DB_KEY)
            .map_err(|e| format!("DB error when reading persisted beacon chain: {:?}", e))?
            .ok_or_else(|| {
                "No persisted beacon chain found in store. Try purging the beacon chain database."
                    .to_string()
            })?;

        let fork_choice =
            BeaconChain::<Witness<TSlotClock, TEth1Backend, _, _, _>>::load_fork_choice(
                store.clone(),
                ResetPayloadStatuses::always_reset_conditionally(
                    self.chain_config.always_reset_payload_statuses,
                ),
                &self.spec,
                log,
            )
            .map_err(|e| format!("Unable to load fork choice from disk: {:?}", e))?
            .ok_or("Fork choice not found in store")?;

        let genesis_block = store
            .get_blinded_block(&chain.genesis_block_root)
            .map_err(|e| descriptive_db_error("genesis block", &e))?
            .ok_or("Genesis block not found in store")?;
        let genesis_state = store
            .get_state(&genesis_block.state_root(), Some(genesis_block.slot()))
            .map_err(|e| descriptive_db_error("genesis state", &e))?
            .ok_or("Genesis block not found in store")?;

        self.genesis_time = Some(genesis_state.genesis_time());

        self.op_pool = Some(
            store
                .get_item::<PersistedOperationPool<TEthSpec>>(&OP_POOL_DB_KEY)
                .map_err(|e| format!("DB error whilst reading persisted op pool: {:?}", e))?
                .map(PersistedOperationPool::into_operation_pool)
                .transpose()
                .map_err(|e| {
                    format!(
                        "Error while creating the op pool from the persisted op pool: {:?}",
                        e
                    )
                })?
                .unwrap_or_else(OperationPool::new),
        );

        let pubkey_cache = ValidatorPubkeyCache::load_from_store(store)
            .map_err(|e| format!("Unable to open persisted pubkey cache: {:?}", e))?;

        self.genesis_block_root = Some(chain.genesis_block_root);
        self.genesis_state_root = Some(genesis_block.state_root());
        self.head_tracker = Some(
            HeadTracker::from_ssz_container(&chain.ssz_head_tracker)
                .map_err(|e| format!("Failed to decode head tracker for database: {:?}", e))?,
        );
        self.validator_pubkey_cache = Some(pubkey_cache);
        self.fork_choice = Some(fork_choice);

        Ok(self)
    }

    /// Store the genesis state & block in the DB.
    ///
    /// Do *not* initialize fork choice, or do anything that assumes starting from genesis.
    ///
    /// Return the `BeaconSnapshot` representing genesis as well as the mutated builder.
    fn set_genesis_state(
        mut self,
        mut beacon_state: BeaconState<TEthSpec>,
    ) -> Result<(BeaconSnapshot<TEthSpec>, Self), String> {
        let store = self
            .store
            .clone()
            .ok_or("set_genesis_state requires a store")?;

        let beacon_block = genesis_block(&mut beacon_state, &self.spec)?;

        beacon_state
            .build_caches(&self.spec)
            .map_err(|e| format!("Failed to build genesis state caches: {:?}", e))?;

        let beacon_state_root = beacon_block.message().state_root();
        let beacon_block_root = beacon_block.canonical_root();

        store
            .put_state(&beacon_state_root, &beacon_state)
            .map_err(|e| format!("Failed to store genesis state: {:?}", e))?;
        store
            .put_block(&beacon_block_root, beacon_block.clone())
            .map_err(|e| format!("Failed to store genesis block: {:?}", e))?;

        // Store the genesis block under the `ZERO_HASH` key.
        store
            .put_block(&Hash256::zero(), beacon_block.clone())
            .map_err(|e| {
                format!(
                    "Failed to store genesis block under 0x00..00 alias: {:?}",
                    e
                )
            })?;

        self.genesis_state_root = Some(beacon_state_root);
        self.genesis_block_root = Some(beacon_block_root);
        self.genesis_time = Some(beacon_state.genesis_time());

        Ok((
            BeaconSnapshot {
                beacon_block_root,
                beacon_block: Arc::new(beacon_block),
                beacon_state,
            },
            self,
        ))
    }

    /// Starts a new chain from a genesis state.
    pub fn genesis_state(mut self, beacon_state: BeaconState<TEthSpec>) -> Result<Self, String> {
        let store = self.store.clone().ok_or("genesis_state requires a store")?;

        let (genesis, updated_builder) = self.set_genesis_state(beacon_state)?;
        self = updated_builder;

        let fc_store = BeaconForkChoiceStore::get_forkchoice_store(store, &genesis)
            .map_err(|e| format!("Unable to initialize fork choice store: {e:?}"))?;
        let current_slot = None;

        let fork_choice = ForkChoice::from_anchor(
            fc_store,
            genesis.beacon_block_root,
            &genesis.beacon_block,
            &genesis.beacon_state,
            current_slot,
            &self.spec,
        )
        .map_err(|e| format!("Unable to initialize ForkChoice: {:?}", e))?;

        self.fork_choice = Some(fork_choice);

        Ok(self.empty_op_pool())
    }

    /// Start the chain from a weak subjectivity state.
    pub fn weak_subjectivity_state(
        mut self,
        mut weak_subj_state: BeaconState<TEthSpec>,
        weak_subj_block: SignedBeaconBlock<TEthSpec>,
        genesis_state: BeaconState<TEthSpec>,
    ) -> Result<Self, String> {
        let store = self.store.clone().ok_or("genesis_state requires a store")?;

        let weak_subj_slot = weak_subj_state.slot();
        let weak_subj_block_root = weak_subj_block.canonical_root();
        let weak_subj_state_root = weak_subj_block.state_root();

        // Check that the given state lies on an epoch boundary. Due to the database only storing
        // full states on epoch boundaries and at restore points it would be difficult to support
        // starting from a mid-epoch state.
        if weak_subj_slot % TEthSpec::slots_per_epoch() != 0 {
            return Err(format!(
                "Checkpoint state at slot {} is not aligned to epoch start. \
                 Please supply an aligned checkpoint with state.slot % 32 == 0",
                weak_subj_slot,
            ));
        }

        // Prime all caches before storing the state in the database and computing the tree hash
        // root.
        weak_subj_state
            .build_caches(&self.spec)
            .map_err(|e| format!("Error building caches on checkpoint state: {e:?}"))?;
        weak_subj_state
            .update_tree_hash_cache()
            .map_err(|e| format!("Error computing checkpoint state root: {:?}", e))?;

        let latest_block_slot = weak_subj_state.latest_block_header().slot;

        // We can only validate the block root if it exists in the state. We can't calculated it
        // from the `latest_block_header` because the state root might be set to the zero hash.
        if let Ok(state_slot_block_root) = weak_subj_state.get_block_root(latest_block_slot) {
            if weak_subj_block_root != *state_slot_block_root {
                return Err(format!(
                    "Snapshot state's most recent block root does not match block, expected: {:?}, got: {:?}",
                    weak_subj_block_root, state_slot_block_root
                ));
            }
        }

        // Check that the checkpoint state is for the same network as the genesis state.
        // This check doesn't do much for security but should prevent mistakes.
        if weak_subj_state.genesis_validators_root() != genesis_state.genesis_validators_root() {
            return Err(format!(
                "Snapshot state appears to be from the wrong network. Genesis validators root \
                 is {:?} but should be {:?}",
                weak_subj_state.genesis_validators_root(),
                genesis_state.genesis_validators_root()
            ));
        }

        // Set the store's split point *before* storing genesis so that genesis is stored
        // immediately in the freezer DB.
        store.set_split(weak_subj_slot, weak_subj_state_root);
        let (_, updated_builder) = self.set_genesis_state(genesis_state)?;
        self = updated_builder;

        // Write the state and block non-atomically, it doesn't matter if they're forgotten
        // about on a crash restart.
        store
            .put_state(&weak_subj_state_root, &weak_subj_state)
            .map_err(|e| format!("Failed to store weak subjectivity state: {:?}", e))?;
        store
            .put_block(&weak_subj_block_root, weak_subj_block.clone())
            .map_err(|e| format!("Failed to store weak subjectivity block: {:?}", e))?;

        // Stage the database's metadata fields for atomic storage when `build` is called.
        // This prevents the database from restarting in an inconsistent state if the anchor
        // info or split point is written before the `PersistedBeaconChain`.
        self.pending_io_batch.push(store.store_split_in_batch());
        self.pending_io_batch.push(
            store
                .init_anchor_info(weak_subj_block.message())
                .map_err(|e| format!("Failed to initialize anchor info: {:?}", e))?,
        );

        // Store pruning checkpoint to prevent attempting to prune before the anchor state.
        self.pending_io_batch
            .push(store.pruning_checkpoint_store_op(Checkpoint {
                root: weak_subj_block_root,
                epoch: weak_subj_state.slot().epoch(TEthSpec::slots_per_epoch()),
            }));

        let snapshot = BeaconSnapshot {
            beacon_block_root: weak_subj_block_root,
            beacon_block: Arc::new(weak_subj_block),
            beacon_state: weak_subj_state,
        };

        let fc_store = BeaconForkChoiceStore::get_forkchoice_store(store, &snapshot)
            .map_err(|e| format!("Unable to initialize fork choice store: {e:?}"))?;

        let fork_choice = ForkChoice::from_anchor(
            fc_store,
            snapshot.beacon_block_root,
            &snapshot.beacon_block,
            &snapshot.beacon_state,
            Some(weak_subj_slot),
            &self.spec,
        )
        .map_err(|e| format!("Unable to initialize ForkChoice: {:?}", e))?;

        self.fork_choice = Some(fork_choice);

        Ok(self.empty_op_pool())
    }

    /// Sets the `BeaconChain` eth1 backend.
    pub fn eth1_backend(mut self, backend: Option<TEth1Backend>) -> Self {
        self.eth1_chain = backend.map(Eth1Chain::new);
        self
    }

    /// Sets the `BeaconChain` execution layer.
    pub fn execution_layer(mut self, execution_layer: Option<ExecutionLayer<TEthSpec>>) -> Self {
        self.execution_layer = execution_layer;
        self
    }

    /// Sets the `BeaconChain` event handler backend.
    ///
    /// For example, provide `ServerSentEventHandler` as a `handler`.
    pub fn event_handler(mut self, handler: Option<ServerSentEventHandler<TEthSpec>>) -> Self {
        self.event_handler = handler;
        self
    }

    /// Sets the `BeaconChain` slot clock.
    ///
    /// For example, provide `SystemTimeSlotClock` as a `clock`.
    pub fn slot_clock(mut self, clock: TSlotClock) -> Self {
        self.slot_clock = Some(clock);
        self
    }

    /// Fetch a reference to the slot clock.
    ///
    /// Can be used for mutation during testing due to `SlotClock`'s internal mutability.
    pub fn get_slot_clock(&self) -> Option<&TSlotClock> {
        self.slot_clock.as_ref()
    }

    /// Sets a `Sender` to allow the beacon chain to send shutdown signals.
    pub fn shutdown_sender(mut self, sender: Sender<ShutdownReason>) -> Self {
        self.shutdown_sender = Some(sender);
        self
    }

    /// Creates a new, empty operation pool.
    fn empty_op_pool(mut self) -> Self {
        self.op_pool = Some(OperationPool::new());
        self
    }

    /// Sets the `graffiti` field.
    pub fn graffiti(mut self, graffiti: Graffiti) -> Self {
        self.graffiti = graffiti;
        self
    }

    /// Sets the `ChainConfig` that determines `BeaconChain` runtime behaviour.
    pub fn chain_config(mut self, config: ChainConfig) -> Self {
        self.chain_config = config;
        self
    }

    /// Register some validators for additional monitoring.
    ///
    /// `validators` is a comma-separated string of 0x-formatted BLS pubkeys.
    pub fn monitor_validators(
        mut self,
        auto_register: bool,
        validators: Vec<PublicKeyBytes>,
        individual_metrics_threshold: usize,
        log: Logger,
    ) -> Self {
        self.validator_monitor = Some(ValidatorMonitor::new(
            validators,
            auto_register,
            individual_metrics_threshold,
            log.clone(),
        ));
        self
    }

    pub fn trusted_setup(mut self, trusted_setup: TrustedSetup) -> Self {
        self.trusted_setup = Some(trusted_setup);
        self
    }

    /// Consumes `self`, returning a `BeaconChain` if all required parameters have been supplied.
    ///
    /// An error will be returned at runtime if all required parameters have not been configured.
    ///
    /// Will also raise ambiguous type errors at compile time if some parameters have not been
    /// configured.
    #[allow(clippy::type_complexity)] // I think there's nothing to be gained here from a type alias.
    pub fn build(
        mut self,
    ) -> Result<
        BeaconChain<Witness<TSlotClock, TEth1Backend, TEthSpec, THotStore, TColdStore>>,
        String,
    > {
        let log = self.log.ok_or("Cannot build without a logger")?;
        let slot_clock = self
            .slot_clock
            .ok_or("Cannot build without a slot_clock.")?;
        let store = self.store.clone().ok_or("Cannot build without a store.")?;
        let mut fork_choice = self
            .fork_choice
            .ok_or("Cannot build without fork choice.")?;
        let genesis_block_root = self
            .genesis_block_root
            .ok_or("Cannot build without a genesis block root")?;
        let genesis_state_root = self
            .genesis_state_root
            .ok_or("Cannot build without a genesis state root")?;
        let mut validator_monitor = self
            .validator_monitor
            .ok_or("Cannot build without a validator monitor")?;
        let head_tracker = Arc::new(self.head_tracker.unwrap_or_default());

        let current_slot = if slot_clock
            .is_prior_to_genesis()
            .ok_or("Unable to read slot clock")?
        {
            self.spec.genesis_slot
        } else {
            slot_clock.now().ok_or("Unable to read slot")?
        };

        let kzg = if let Some(trusted_setup) = self.trusted_setup {
            let kzg = Kzg::new_from_trusted_setup(trusted_setup)
                .map_err(|e| format!("Failed to load trusted setup: {:?}", e))?;
            let kzg_arc = Arc::new(kzg);
            Some(kzg_arc)
        } else {
            None
        };

        let initial_head_block_root = fork_choice
            .get_head(current_slot, &self.spec)
            .map_err(|e| format!("Unable to get fork choice head: {:?}", e))?;

        // Try to decode the head block according to the current fork, if that fails, try
        // to backtrack to before the most recent fork.
        let (head_block_root, head_block, head_reverted) =
            match store.get_full_block(&initial_head_block_root) {
                Ok(Some(block)) => (initial_head_block_root, block, false),
                Ok(None) => return Err("Head block not found in store".into()),
                Err(StoreError::SszDecodeError(_)) => {
                    error!(
                        log,
                        "Error decoding head block";
                        "message" => "This node has likely missed a hard fork. \
                                      It will try to revert the invalid blocks and keep running, \
                                      but any stray blocks and states will not be deleted. \
                                      Long-term you should consider re-syncing this node."
                    );
                    let (block_root, block) = revert_to_fork_boundary(
                        current_slot,
                        initial_head_block_root,
                        store.clone(),
                        &self.spec,
                        &log,
                    )?;

                    // Update head tracker.
                    head_tracker.register_block(block_root, block.parent_root(), block.slot());
                    (block_root, block, true)
                }
                Err(e) => return Err(descriptive_db_error("head block", &e)),
            };

        let head_state_root = head_block.state_root();
        let head_state = store
            .get_state(&head_state_root, Some(head_block.slot()))
            .map_err(|e| descriptive_db_error("head state", &e))?
            .ok_or("Head state not found in store")?;

        // If the head reverted then we need to reset fork choice using the new head's finalized
        // checkpoint.
        if head_reverted {
            fork_choice = reset_fork_choice_to_finalization(
                head_block_root,
                &head_state,
                store.clone(),
                Some(current_slot),
                &self.spec,
                self.chain_config.progressive_balances_mode,
                &log,
            )?;
        }

        let head_shuffling_ids = BlockShufflingIds::try_from_head(head_block_root, &head_state)?;

        let mut head_snapshot = BeaconSnapshot {
            beacon_block_root: head_block_root,
            beacon_block: Arc::new(head_block),
            beacon_state: head_state,
        };

        head_snapshot
            .beacon_state
            .build_caches(&self.spec)
            .map_err(|e| format!("Failed to build state caches: {:?}", e))?;

        // Perform a check to ensure that the finalization points of the head and fork choice are
        // consistent.
        //
        // This is a sanity check to detect database corruption.
        let fc_finalized = fork_choice.finalized_checkpoint();
        let head_finalized = head_snapshot.beacon_state.finalized_checkpoint();
        if fc_finalized.epoch < head_finalized.epoch {
            return Err(format!(
                "Database corrupt: fork choice is finalized at {:?} whilst head is finalized at \
                    {:?}",
                fc_finalized, head_finalized
            ));
        }

        let validator_pubkey_cache = self.validator_pubkey_cache.map(Ok).unwrap_or_else(|| {
            ValidatorPubkeyCache::new(&head_snapshot.beacon_state, store.clone())
                .map_err(|e| format!("Unable to init validator pubkey cache: {:?}", e))
        })?;

        let migrator_config = self.store_migrator_config.unwrap_or_default();
        let store_migrator = BackgroundMigrator::new(
            store.clone(),
            migrator_config,
            genesis_block_root,
            log.clone(),
        );

        if let Some(slot) = slot_clock.now() {
            validator_monitor.process_valid_state(
                slot.epoch(TEthSpec::slots_per_epoch()),
                &head_snapshot.beacon_state,
            );
        }

        // If enabled, set up the fork choice signaller.
        let (fork_choice_signal_tx, fork_choice_signal_rx) =
            if self.chain_config.fork_choice_before_proposal_timeout_ms != 0 {
                let tx = ForkChoiceSignalTx::new();
                let rx = tx.get_receiver();
                (Some(tx), Some(rx))
            } else {
                (None, None)
            };

        // Store the `PersistedBeaconChain` in the database atomically with the metadata so that on
        // restart we can correctly detect the presence of an initialized database.
        //
        // This *must* be stored before constructing the `BeaconChain`, so that its `Drop` instance
        // doesn't write a `PersistedBeaconChain` without the rest of the batch.
        self.pending_io_batch.push(BeaconChain::<
            Witness<TSlotClock, TEth1Backend, TEthSpec, THotStore, TColdStore>,
        >::persist_head_in_batch_standalone(
            genesis_block_root, &head_tracker
        ));
        self.pending_io_batch.push(BeaconChain::<
            Witness<TSlotClock, TEth1Backend, TEthSpec, THotStore, TColdStore>,
        >::persist_fork_choice_in_batch_standalone(
            &fork_choice
        ));
        store
            .hot_db
            .do_atomically(self.pending_io_batch)
            .map_err(|e| format!("Error writing chain & metadata to disk: {:?}", e))?;

        let genesis_validators_root = head_snapshot.beacon_state.genesis_validators_root();
        let genesis_time = head_snapshot.beacon_state.genesis_time();
        let head_for_snapshot_cache = head_snapshot.clone();
        let canonical_head = CanonicalHead::new(fork_choice, Arc::new(head_snapshot));
        let shuffling_cache_size = self.chain_config.shuffling_cache_size;

        // Calculate the weak subjectivity point in which to backfill blocks to.
        let genesis_backfill_slot = if self.chain_config.genesis_backfill {
            Slot::new(0)
        } else {
            let backfill_epoch_range = (self.spec.min_validator_withdrawability_delay
                + self.spec.churn_limit_quotient)
                .as_u64()
                / 2;
            match slot_clock.now() {
                Some(current_slot) => {
                    let genesis_backfill_epoch = current_slot
                        .epoch(TEthSpec::slots_per_epoch())
                        .saturating_sub(backfill_epoch_range);
                    genesis_backfill_epoch.start_slot(TEthSpec::slots_per_epoch())
                }
                None => {
                    // The slot clock cannot derive the current slot. We therefore assume we are
                    // at or prior to genesis and backfill should sync all the way to genesis.
                    Slot::new(0)
                }
            }
        };

        let beacon_chain = BeaconChain {
            spec: self.spec.clone(),
            config: self.chain_config,
            store: store.clone(),
            task_executor: self
                .task_executor
                .ok_or("Cannot build without task executor")?,
            store_migrator,
            slot_clock: slot_clock.clone(),
            op_pool: self.op_pool.ok_or("Cannot build without op pool")?,
            // TODO: allow for persisting and loading the pool from disk.
            naive_aggregation_pool: <_>::default(),
            // TODO: allow for persisting and loading the pool from disk.
            naive_sync_aggregation_pool: <_>::default(),
            // TODO: allow for persisting and loading the pool from disk.
            observed_attestations: <_>::default(),
            // TODO: allow for persisting and loading the pool from disk.
            observed_sync_contributions: <_>::default(),
            // TODO: allow for persisting and loading the pool from disk.
            observed_gossip_attesters: <_>::default(),
            // TODO: allow for persisting and loading the pool from disk.
            observed_block_attesters: <_>::default(),
            // TODO: allow for persisting and loading the pool from disk.
            observed_sync_contributors: <_>::default(),
            // TODO: allow for persisting and loading the pool from disk.
            observed_aggregators: <_>::default(),
            // TODO: allow for persisting and loading the pool from disk.
            observed_sync_aggregators: <_>::default(),
            // TODO: allow for persisting and loading the pool from disk.
            observed_block_producers: <_>::default(),
<<<<<<< HEAD
            // TODO: allow for persisting and loading the pool from disk.
            observed_blob_sidecars: <_>::default(),
            // TODO: allow for persisting and loading the pool from disk.
=======
>>>>>>> 246d52d2
            observed_voluntary_exits: <_>::default(),
            observed_proposer_slashings: <_>::default(),
            observed_attester_slashings: <_>::default(),
            observed_bls_to_execution_changes: <_>::default(),
            latest_seen_finality_update: <_>::default(),
            latest_seen_optimistic_update: <_>::default(),
            eth1_chain: self.eth1_chain,
            execution_layer: self.execution_layer,
            genesis_validators_root,
            genesis_time,
            canonical_head,
            genesis_block_root,
            genesis_state_root,
            fork_choice_signal_tx,
            fork_choice_signal_rx,
            event_handler: self.event_handler,
            head_tracker,
            snapshot_cache: TimeoutRwLock::new(SnapshotCache::new(
                DEFAULT_SNAPSHOT_CACHE_SIZE,
                head_for_snapshot_cache,
            )),
            shuffling_cache: TimeoutRwLock::new(ShufflingCache::new(
                shuffling_cache_size,
                head_shuffling_ids,
                log.clone(),
            )),
            eth1_finalization_cache: TimeoutRwLock::new(Eth1FinalizationCache::new(log.clone())),
            beacon_proposer_cache: <_>::default(),
            block_times_cache: <_>::default(),
            pre_finalization_block_cache: <_>::default(),
            validator_pubkey_cache: TimeoutRwLock::new(validator_pubkey_cache),
            attester_cache: <_>::default(),
            early_attester_cache: <_>::default(),
            shutdown_sender: self
                .shutdown_sender
                .ok_or("Cannot build without a shutdown sender.")?,
            log: log.clone(),
            graffiti: self.graffiti,
            slasher: self.slasher.clone(),
            validator_monitor: RwLock::new(validator_monitor),
            genesis_backfill_slot,
            //TODO(sean) should we move kzg solely to the da checker?
            data_availability_checker: Arc::new(
                DataAvailabilityChecker::new(slot_clock, kzg.clone(), store, self.spec)
                    .map_err(|e| format!("Error initializing DataAvailabiltyChecker: {:?}", e))?,
            ),
            proposal_blob_cache: BlobCache::default(),
            kzg,
        };

        let head = beacon_chain.head_snapshot();

        // Prime the attester cache with the head state.
        beacon_chain
            .attester_cache
            .maybe_cache_state(
                &head.beacon_state,
                head.beacon_block_root,
                &beacon_chain.spec,
            )
            .map_err(|e| format!("Failed to prime attester cache: {:?}", e))?;

        // Only perform the check if it was configured.
        if let Some(wss_checkpoint) = beacon_chain.config.weak_subjectivity_checkpoint {
            if let Err(e) = beacon_chain.verify_weak_subjectivity_checkpoint(
                wss_checkpoint,
                head.beacon_block_root,
                &head.beacon_state,
            ) {
                crit!(
                    log,
                    "Weak subjectivity checkpoint verification failed on startup!";
                    "head_block_root" => format!("{}", head.beacon_block_root),
                    "head_slot" => format!("{}", head.beacon_block.slot()),
                    "finalized_epoch" => format!("{}", head.beacon_state.finalized_checkpoint().epoch),
                    "wss_checkpoint_epoch" => format!("{}", wss_checkpoint.epoch),
                    "error" => format!("{:?}", e),
                );
                crit!(log, "You must use the `--purge-db` flag to clear the database and restart sync. You may be on a hostile network.");
                return Err(format!("Weak subjectivity verification failed: {:?}", e));
            }
        }

        info!(
            log,
            "Beacon chain initialized";
            "head_state" => format!("{}", head.beacon_state_root()),
            "head_block" => format!("{}", head.beacon_block_root),
            "head_slot" => format!("{}", head.beacon_block.slot()),
        );

        // Check for states to reconstruct (in the background).
        if beacon_chain.config.reconstruct_historic_states {
            beacon_chain.store_migrator.process_reconstruction();
        }

        // Prune finalized execution payloads in the background.
        if beacon_chain.store.get_config().prune_payloads {
            let store = beacon_chain.store.clone();
            let log = log.clone();
            beacon_chain.task_executor.spawn_blocking(
                move || {
                    if let Err(e) = store.try_prune_execution_payloads(false) {
                        error!(log, "Error pruning payloads in background"; "error" => ?e);
                    }
                },
                "prune_payloads_background",
            );
        }

        // Prune blobs sidecars older than the blob data availability boundary in the background.
        if let Some(data_availability_boundary) = beacon_chain.data_availability_boundary() {
            beacon_chain
                .store_migrator
                .process_prune_blobs(data_availability_boundary);
        }

        Ok(beacon_chain)
    }
}

impl<TSlotClock, TEthSpec, THotStore, TColdStore>
    BeaconChainBuilder<
        Witness<TSlotClock, CachingEth1Backend<TEthSpec>, TEthSpec, THotStore, TColdStore>,
    >
where
    THotStore: ItemStore<TEthSpec> + 'static,
    TColdStore: ItemStore<TEthSpec> + 'static,
    TSlotClock: SlotClock + 'static,
    TEthSpec: EthSpec + 'static,
{
    /// Do not use any eth1 backend. The client will not be able to produce beacon blocks.
    pub fn no_eth1_backend(self) -> Self {
        self.eth1_backend(None)
    }

    /// Sets the `BeaconChain` eth1 back-end to produce predictably junk data when producing blocks.
    pub fn dummy_eth1_backend(mut self) -> Result<Self, String> {
        let log = self
            .log
            .as_ref()
            .ok_or("dummy_eth1_backend requires a log")?;

        let backend =
            CachingEth1Backend::new(Eth1Config::default(), log.clone(), self.spec.clone())?;

        self.eth1_chain = Some(Eth1Chain::new_dummy(backend));

        Ok(self)
    }
}

impl<TEth1Backend, TEthSpec, THotStore, TColdStore>
    BeaconChainBuilder<Witness<TestingSlotClock, TEth1Backend, TEthSpec, THotStore, TColdStore>>
where
    THotStore: ItemStore<TEthSpec> + 'static,
    TColdStore: ItemStore<TEthSpec> + 'static,
    TEth1Backend: Eth1ChainBackend<TEthSpec> + 'static,
    TEthSpec: EthSpec + 'static,
{
    /// Sets the `BeaconChain` slot clock to `TestingSlotClock`.
    ///
    /// Requires the state to be initialized.
    pub fn testing_slot_clock(self, slot_duration: Duration) -> Result<Self, String> {
        let genesis_time = self
            .genesis_time
            .ok_or("testing_slot_clock requires an initialized state")?;

        let slot_clock = TestingSlotClock::new(
            Slot::new(0),
            Duration::from_secs(genesis_time),
            slot_duration,
        );

        Ok(self.slot_clock(slot_clock))
    }
}

fn genesis_block<T: EthSpec>(
    genesis_state: &mut BeaconState<T>,
    spec: &ChainSpec,
) -> Result<SignedBeaconBlock<T>, String> {
    let mut genesis_block = BeaconBlock::empty(spec);
    *genesis_block.state_root_mut() = genesis_state
        .update_tree_hash_cache()
        .map_err(|e| format!("Error hashing genesis state: {:?}", e))?;

    Ok(SignedBeaconBlock::from_block(
        genesis_block,
        // Empty signature, which should NEVER be read. This isn't to-spec, but makes the genesis
        // block consistent with every other block.
        Signature::empty(),
    ))
}

// Helper function to return more useful errors when reading from the database.
fn descriptive_db_error(item: &str, error: &StoreError) -> String {
    let additional_info = if let StoreError::SszDecodeError(_) = error {
        "Ensure the data directory is not initialized for a different network. The \
        --purge-db flag can be used to permanently delete the existing data directory."
    } else {
        "Database corruption may be present. If the issue persists, use \
        --purge-db to permanently delete the existing data directory."
    };
    format!(
        "DB error when reading {}: {:?}. {}",
        item, error, additional_info
    )
}

#[cfg(not(debug_assertions))]
#[cfg(test)]
mod test {
    use super::*;
    use crate::test_utils::EphemeralHarnessType;
    use crate::validator_monitor::DEFAULT_INDIVIDUAL_TRACKING_THRESHOLD;
    use ethereum_hashing::hash;
    use genesis::{
        generate_deterministic_keypairs, interop_genesis_state, DEFAULT_ETH1_BLOCK_HASH,
    };
    use sloggers::{null::NullLoggerBuilder, Build};
    use ssz::Encode;
    use std::time::Duration;
    use store::config::StoreConfig;
    use store::{HotColdDB, MemoryStore};
    use task_executor::test_utils::TestRuntime;
    use types::{EthSpec, MinimalEthSpec, Slot};

    type TestEthSpec = MinimalEthSpec;
    type Builder = BeaconChainBuilder<EphemeralHarnessType<TestEthSpec>>;

    fn get_logger() -> Logger {
        let builder = NullLoggerBuilder;
        builder.build().expect("should build logger")
    }

    #[test]
    fn recent_genesis() {
        let validator_count = 1;
        let genesis_time = 13_371_337;

        let log = get_logger();
        let store: HotColdDB<
            MinimalEthSpec,
            MemoryStore<MinimalEthSpec>,
            MemoryStore<MinimalEthSpec>,
        > = HotColdDB::open_ephemeral(StoreConfig::default(), ChainSpec::minimal(), log.clone())
            .unwrap();
        let spec = MinimalEthSpec::default_spec();

        let genesis_state = interop_genesis_state(
            &generate_deterministic_keypairs(validator_count),
            genesis_time,
            Hash256::from_slice(DEFAULT_ETH1_BLOCK_HASH),
            None,
            &spec,
        )
        .expect("should create interop genesis state");

        let (shutdown_tx, _) = futures::channel::mpsc::channel(1);
        let runtime = TestRuntime::default();

        let chain = Builder::new(MinimalEthSpec)
            .logger(log.clone())
            .store(Arc::new(store))
            .task_executor(runtime.task_executor.clone())
            .genesis_state(genesis_state)
            .expect("should build state using recent genesis")
            .dummy_eth1_backend()
            .expect("should build the dummy eth1 backend")
            .testing_slot_clock(Duration::from_secs(1))
            .expect("should configure testing slot clock")
            .shutdown_sender(shutdown_tx)
            .monitor_validators(
                true,
                vec![],
                DEFAULT_INDIVIDUAL_TRACKING_THRESHOLD,
                log.clone(),
            )
            .build()
            .expect("should build");

        let head = chain.head_snapshot();

        let state = &head.beacon_state;
        let block = &head.beacon_block;

        assert_eq!(state.slot(), Slot::new(0), "should start from genesis");
        assert_eq!(
            state.genesis_time(),
            13_371_337,
            "should have the correct genesis time"
        );
        assert_eq!(
            block.state_root(),
            state.canonical_root(),
            "block should have correct state root"
        );
        assert_eq!(
            chain
                .store
                .get_blinded_block(&Hash256::zero())
                .expect("should read db")
                .expect("should find genesis block"),
            block.clone_as_blinded(),
            "should store genesis block under zero hash alias"
        );
        assert_eq!(
            state.validators().len(),
            validator_count,
            "should have correct validator count"
        );
        assert_eq!(
            chain.genesis_block_root,
            block.canonical_root(),
            "should have correct genesis block root"
        );
    }

    #[test]
    fn interop_state() {
        let validator_count = 16;
        let genesis_time = 42;
        let spec = &TestEthSpec::default_spec();

        let keypairs = generate_deterministic_keypairs(validator_count);

        let state = interop_genesis_state::<TestEthSpec>(
            &keypairs,
            genesis_time,
            Hash256::from_slice(DEFAULT_ETH1_BLOCK_HASH),
            None,
            spec,
        )
        .expect("should build state");

        assert_eq!(
            state.eth1_data().block_hash,
            Hash256::from_slice(&[0x42; 32]),
            "eth1 block hash should be co-ordinated junk"
        );

        assert_eq!(
            state.genesis_time(),
            genesis_time,
            "genesis time should be as specified"
        );

        for b in state.balances() {
            assert_eq!(
                *b, spec.max_effective_balance,
                "validator balances should be max effective balance"
            );
        }

        for v in state.validators() {
            let creds = v.withdrawal_credentials.as_bytes();
            assert_eq!(
                creds[0], spec.bls_withdrawal_prefix_byte,
                "first byte of withdrawal creds should be bls prefix"
            );
            assert_eq!(
                &creds[1..],
                &hash(&v.pubkey.as_ssz_bytes())[1..],
                "rest of withdrawal creds should be pubkey hash"
            )
        }

        assert_eq!(
            state.balances().len(),
            validator_count,
            "validator balances len should be correct"
        );

        assert_eq!(
            state.validators().len(),
            validator_count,
            "validator count should be correct"
        );
    }
}<|MERGE_RESOLUTION|>--- conflicted
+++ resolved
@@ -842,12 +842,7 @@
             observed_sync_aggregators: <_>::default(),
             // TODO: allow for persisting and loading the pool from disk.
             observed_block_producers: <_>::default(),
-<<<<<<< HEAD
-            // TODO: allow for persisting and loading the pool from disk.
             observed_blob_sidecars: <_>::default(),
-            // TODO: allow for persisting and loading the pool from disk.
-=======
->>>>>>> 246d52d2
             observed_voluntary_exits: <_>::default(),
             observed_proposer_slashings: <_>::default(),
             observed_attester_slashings: <_>::default(),
