use crate::attestation_verification::{
    batch_verify_aggregated_attestations, batch_verify_unaggregated_attestations,
    Error as AttestationError, VerifiedAggregatedAttestation, VerifiedAttestation,
    VerifiedUnaggregatedAttestation,
};
use crate::attester_cache::{AttesterCache, AttesterCacheKey};
use crate::beacon_proposer_cache::compute_proposer_duties_from_head;
use crate::beacon_proposer_cache::BeaconProposerCache;
use crate::blob_cache::BlobCache;
use crate::block_times_cache::BlockTimesCache;
use crate::block_verification::{
    check_block_is_finalized_descendant, check_block_relevancy, get_block_root,
    signature_verify_chain_segment, BlockError, ExecutionPendingBlock, GossipVerifiedBlock,
    IntoExecutionPendingBlock, PayloadVerificationOutcome, POS_PANDA_BANNER,
};
pub use crate::canonical_head::{CanonicalHead, CanonicalHeadRwLock};
use crate::chain_config::ChainConfig;
use crate::early_attester_cache::EarlyAttesterCache;
use crate::errors::{BeaconChainError as Error, BlockProductionError};
use crate::eth1_chain::{Eth1Chain, Eth1ChainBackend};
use crate::eth1_finalization_cache::{Eth1FinalizationCache, Eth1FinalizationData};
use crate::events::ServerSentEventHandler;
use crate::execution_payload::{get_execution_payload, NotifyExecutionLayer, PreparePayloadHandle};
use crate::fork_choice_signal::{ForkChoiceSignalRx, ForkChoiceSignalTx, ForkChoiceWaitResult};
use crate::head_tracker::HeadTracker;
use crate::historical_blocks::HistoricalBlockError;
use crate::light_client_finality_update_verification::{
    Error as LightClientFinalityUpdateError, VerifiedLightClientFinalityUpdate,
};
use crate::light_client_optimistic_update_verification::{
    Error as LightClientOptimisticUpdateError, VerifiedLightClientOptimisticUpdate,
};
use crate::migrate::BackgroundMigrator;
use crate::naive_aggregation_pool::{
    AggregatedAttestationMap, Error as NaiveAggregationError, NaiveAggregationPool,
    SyncContributionAggregateMap,
};
use crate::observed_aggregates::{
    Error as AttestationObservationError, ObservedAggregateAttestations, ObservedSyncContributions,
};
use crate::observed_attesters::{
    ObservedAggregators, ObservedAttesters, ObservedSyncAggregators, ObservedSyncContributors,
};
use crate::observed_block_producers::ObservedBlockProducers;
use crate::observed_operations::{ObservationOutcome, ObservedOperations};
use crate::persisted_beacon_chain::{PersistedBeaconChain, DUMMY_CANONICAL_HEAD_BLOCK_ROOT};
use crate::persisted_fork_choice::PersistedForkChoice;
use crate::pre_finalization_cache::PreFinalizationBlockCache;
use crate::shuffling_cache::{BlockShufflingIds, ShufflingCache};
use crate::snapshot_cache::{BlockProductionPreState, SnapshotCache};
use crate::sync_committee_verification::{
    Error as SyncCommitteeError, VerifiedSyncCommitteeMessage, VerifiedSyncContribution,
};
use crate::timeout_rw_lock::TimeoutRwLock;
use crate::validator_monitor::{
    get_slot_delay_ms, timestamp_now, ValidatorMonitor,
    HISTORIC_EPOCHS as VALIDATOR_MONITOR_HISTORIC_EPOCHS,
};
use crate::validator_pubkey_cache::ValidatorPubkeyCache;
<<<<<<< HEAD
use crate::BeaconSnapshot;
use crate::{kzg_utils, BeaconForkChoiceStore};
use crate::{metrics, BeaconChainError};
=======
use crate::{metrics, BeaconChainError, BeaconForkChoiceStore, BeaconSnapshot, CachedHead};
>>>>>>> 2c7ebc72
use eth2::types::{EventKind, SseBlock, SyncDuty};
use execution_layer::{
    BlockProposalContents, BuilderParams, ChainHealth, ExecutionLayer, FailedCondition,
    PayloadAttributes, PayloadAttributesV2, PayloadStatus,
};
pub use fork_choice::CountUnrealized;
use fork_choice::{
    AttestationFromBlock, ExecutionStatus, ForkChoice, ForkchoiceUpdateParameters,
    InvalidationOperation, PayloadVerificationStatus, ResetPayloadStatuses,
};
use futures::channel::mpsc::Sender;
use itertools::process_results;
use itertools::Itertools;
use operation_pool::{AttestationRef, OperationPool, PersistedOperationPool};
use parking_lot::{Mutex, RwLock};
use proto_array::{CountUnrealizedFull, DoNotReOrg, ProposerHeadError};
use safe_arith::SafeArith;
use slasher::Slasher;
use slog::{crit, debug, error, info, trace, warn, Logger};
use slot_clock::SlotClock;
use ssz::Encode;
#[cfg(feature = "withdrawals")]
use state_processing::per_block_processing::get_expected_withdrawals;
use state_processing::{
    common::get_attesting_indices_from_state,
    per_block_processing,
    per_block_processing::{
        errors::AttestationValidationError, verify_attestation_for_block_inclusion,
        VerifySignatures,
    },
    per_slot_processing,
    state_advance::{complete_state_advance, partial_state_advance},
    BlockSignatureStrategy, ConsensusContext, SigVerifiedOp, VerifyBlockRoot, VerifyOperation,
};
use std::cmp::Ordering;
use std::collections::HashMap;
use std::collections::HashSet;
use std::io::prelude::*;
use std::marker::PhantomData;
use std::sync::Arc;
use std::time::{Duration, Instant};
use store::iter::{BlockRootsIterator, ParentRootBlockIterator, StateRootsIterator};
use store::{
    DatabaseBlock, Error as DBError, HotColdDB, KeyValueStore, KeyValueStoreOp, StoreItem, StoreOp,
};
use task_executor::{ShutdownReason, TaskExecutor};
use tree_hash::TreeHash;
use types::beacon_state::CloneConfig;
<<<<<<< HEAD
use types::consts::eip4844::MIN_EPOCHS_FOR_BLOBS_SIDECARS_REQUESTS;
use types::signed_block_and_blobs::BlockWrapper;
=======
use types::consts::merge::INTERVALS_PER_SLOT;
>>>>>>> 2c7ebc72
use types::*;

pub type ForkChoiceError = fork_choice::Error<crate::ForkChoiceStoreError>;

/// Alias to appease clippy.
type HashBlockTuple<E> = (Hash256, BlockWrapper<E>);

/// The time-out before failure during an operation to take a read/write RwLock on the block
/// processing cache.
pub const BLOCK_PROCESSING_CACHE_LOCK_TIMEOUT: Duration = Duration::from_secs(1);
/// The time-out before failure during an operation to take a read/write RwLock on the
/// attestation cache.
pub const ATTESTATION_CACHE_LOCK_TIMEOUT: Duration = Duration::from_secs(1);

/// The time-out before failure during an operation to take a read/write RwLock on the
/// validator pubkey cache.
pub const VALIDATOR_PUBKEY_CACHE_LOCK_TIMEOUT: Duration = Duration::from_secs(1);

/// The timeout for the eth1 finalization cache
pub const ETH1_FINALIZATION_CACHE_LOCK_TIMEOUT: Duration = Duration::from_millis(200);

/// The latest delay from the start of the slot at which to attempt a 1-slot re-org.
fn max_re_org_slot_delay(seconds_per_slot: u64) -> Duration {
    // Allow at least half of the attestation deadline for the block to propagate.
    Duration::from_secs(seconds_per_slot) / INTERVALS_PER_SLOT as u32 / 2
}

// These keys are all zero because they get stored in different columns, see `DBColumn` type.
pub const BEACON_CHAIN_DB_KEY: Hash256 = Hash256::zero();
pub const OP_POOL_DB_KEY: Hash256 = Hash256::zero();
pub const ETH1_CACHE_DB_KEY: Hash256 = Hash256::zero();
pub const FORK_CHOICE_DB_KEY: Hash256 = Hash256::zero();

/// Defines how old a block can be before it's no longer a candidate for the early attester cache.
const EARLY_ATTESTER_CACHE_HISTORIC_SLOTS: u64 = 4;

/// Defines a distance between the head block slot and the current slot.
///
/// If the head block is older than this value, don't bother preparing beacon proposers.
const PREPARE_PROPOSER_HISTORIC_EPOCHS: u64 = 4;

/// If the head is more than `MAX_PER_SLOT_FORK_CHOICE_DISTANCE` slots behind the wall-clock slot, DO NOT
/// run the per-slot tasks (primarily fork choice).
///
/// This prevents unnecessary work during sync.
///
/// The value is set to 256 since this would be just over one slot (12.8s) when syncing at
/// 20 slots/second. Having a single fork-choice run interrupt syncing would have very little
/// impact whilst having 8 epochs without a block is a comfortable grace period.
const MAX_PER_SLOT_FORK_CHOICE_DISTANCE: u64 = 256;

/// Reported to the user when the justified block has an invalid execution payload.
pub const INVALID_JUSTIFIED_PAYLOAD_SHUTDOWN_REASON: &str =
    "Justified block has an invalid execution payload.";

pub const INVALID_FINALIZED_MERGE_TRANSITION_BLOCK_SHUTDOWN_REASON: &str =
    "Finalized merge transition block is invalid.";

/// Defines the behaviour when a block/block-root for a skipped slot is requested.
pub enum WhenSlotSkipped {
    /// If the slot is a skip slot, return `None`.
    ///
    /// This is how the HTTP API behaves.
    None,
    /// If the slot it a skip slot, return the previous non-skipped block.
    ///
    /// This is generally how the specification behaves.
    Prev,
}

/// The result of a chain segment processing.
pub enum ChainSegmentResult<T: EthSpec> {
    /// Processing this chain segment finished successfully.
    Successful { imported_blocks: usize },
    /// There was an error processing this chain segment. Before the error, some blocks could
    /// have been imported.
    Failed {
        imported_blocks: usize,
        error: BlockError<T>,
    },
}

/// Configure the signature verification of produced blocks.
pub enum ProduceBlockVerification {
    VerifyRandao,
    NoVerification,
}

/// Payload attributes for which the `beacon_chain` crate is responsible.
pub struct PrePayloadAttributes {
    pub proposer_index: u64,
    pub prev_randao: Hash256,
}

/// Define whether a forkchoiceUpdate needs to be checked for an override (`Yes`) or has already
/// been checked (`AlreadyApplied`). It is safe to specify `Yes` even if re-orgs are disabled.
#[derive(Debug, Default, Clone, Copy, PartialEq, Eq)]
pub enum OverrideForkchoiceUpdate {
    #[default]
    Yes,
    AlreadyApplied,
}

/// The accepted clock drift for nodes gossiping blocks and attestations. See:
///
/// https://github.com/ethereum/eth2.0-specs/blob/v0.12.1/specs/phase0/p2p-interface.md#configuration
pub const MAXIMUM_GOSSIP_CLOCK_DISPARITY: Duration = Duration::from_millis(500);

#[derive(Debug, PartialEq)]
pub enum AttestationProcessingOutcome {
    Processed,
    EmptyAggregationBitfield,
    UnknownHeadBlock {
        beacon_block_root: Hash256,
    },
    /// The attestation is attesting to a state that is later than itself. (Viz., attesting to the
    /// future).
    AttestsToFutureBlock {
        block: Slot,
        attestation: Slot,
    },
    /// The slot is finalized, no need to import.
    FinalizedSlot {
        attestation: Slot,
        finalized: Slot,
    },
    FutureEpoch {
        attestation_epoch: Epoch,
        current_epoch: Epoch,
    },
    PastEpoch {
        attestation_epoch: Epoch,
        current_epoch: Epoch,
    },
    BadTargetEpoch,
    UnknownTargetRoot(Hash256),
    InvalidSignature,
    NoCommitteeForSlotAndIndex {
        slot: Slot,
        index: CommitteeIndex,
    },
    Invalid(AttestationValidationError),
}

/// Defines how a `BeaconState` should be "skipped" through skip-slots.
pub enum StateSkipConfig {
    /// Calculate the state root during each skip slot, producing a fully-valid `BeaconState`.
    WithStateRoots,
    /// Don't calculate the state root at each slot, instead just use the zero hash. This is orders
    /// of magnitude faster, however it produces a partially invalid state.
    ///
    /// This state is useful for operations that don't use the state roots; e.g., for calculating
    /// the shuffling.
    WithoutStateRoots,
}

pub trait BeaconChainTypes: Send + Sync + 'static {
    type HotStore: store::ItemStore<Self::EthSpec>;
    type ColdStore: store::ItemStore<Self::EthSpec>;
    type SlotClock: slot_clock::SlotClock;
    type Eth1Chain: Eth1ChainBackend<Self::EthSpec>;
    type EthSpec: types::EthSpec;
}

/// Used internally to split block production into discrete functions.
struct PartialBeaconBlock<E: EthSpec, Payload: AbstractExecPayload<E>> {
    state: BeaconState<E>,
    slot: Slot,
    proposer_index: u64,
    parent_root: Hash256,
    randao_reveal: Signature,
    eth1_data: Eth1Data,
    graffiti: Graffiti,
    proposer_slashings: Vec<ProposerSlashing>,
    attester_slashings: Vec<AttesterSlashing<E>>,
    attestations: Vec<Attestation<E>>,
    deposits: Vec<Deposit>,
    voluntary_exits: Vec<SignedVoluntaryExit>,
    sync_aggregate: Option<SyncAggregate<E>>,
    prepare_payload_handle: Option<PreparePayloadHandle<E, Payload>>,
    #[cfg(feature = "withdrawals")]
    bls_to_execution_changes: Vec<SignedBlsToExecutionChange>,
}

pub type BeaconForkChoice<T> = ForkChoice<
    BeaconForkChoiceStore<
        <T as BeaconChainTypes>::EthSpec,
        <T as BeaconChainTypes>::HotStore,
        <T as BeaconChainTypes>::ColdStore,
    >,
    <T as BeaconChainTypes>::EthSpec,
>;

pub type BeaconStore<T> = Arc<
    HotColdDB<
        <T as BeaconChainTypes>::EthSpec,
        <T as BeaconChainTypes>::HotStore,
        <T as BeaconChainTypes>::ColdStore,
    >,
>;

/// Represents the "Beacon Chain" component of Ethereum 2.0. Allows import of blocks and block
/// operations and chooses a canonical head.
pub struct BeaconChain<T: BeaconChainTypes> {
    pub spec: ChainSpec,
    /// Configuration for `BeaconChain` runtime behaviour.
    pub config: ChainConfig,
    /// Persistent storage for blocks, states, etc. Typically an on-disk store, such as LevelDB.
    pub store: BeaconStore<T>,
    /// Used for spawning async and blocking tasks.
    pub task_executor: TaskExecutor,
    /// Database migrator for running background maintenance on the store.
    pub store_migrator: BackgroundMigrator<T::EthSpec, T::HotStore, T::ColdStore>,
    /// Reports the current slot, typically based upon the system clock.
    pub slot_clock: T::SlotClock,
    /// Stores all operations (e.g., `Attestation`, `Deposit`, etc) that are candidates for
    /// inclusion in a block.
    pub op_pool: OperationPool<T::EthSpec>,
    /// A pool of attestations dedicated to the "naive aggregation strategy" defined in the eth2
    /// specs.
    ///
    /// This pool accepts `Attestation` objects that only have one aggregation bit set and provides
    /// a method to get an aggregated `Attestation` for some `AttestationData`.
    pub naive_aggregation_pool: RwLock<NaiveAggregationPool<AggregatedAttestationMap<T::EthSpec>>>,
    /// A pool of `SyncCommitteeContribution` dedicated to the "naive aggregation strategy" defined in the eth2
    /// specs.
    ///
    /// This pool accepts `SyncCommitteeContribution` objects that only have one aggregation bit set and provides
    /// a method to get an aggregated `SyncCommitteeContribution` for some `SyncCommitteeContributionData`.
    pub naive_sync_aggregation_pool:
        RwLock<NaiveAggregationPool<SyncContributionAggregateMap<T::EthSpec>>>,
    /// Contains a store of attestations which have been observed by the beacon chain.
    pub(crate) observed_attestations: RwLock<ObservedAggregateAttestations<T::EthSpec>>,
    /// Contains a store of sync contributions which have been observed by the beacon chain.
    pub(crate) observed_sync_contributions: RwLock<ObservedSyncContributions<T::EthSpec>>,
    /// Maintains a record of which validators have been seen to publish gossip attestations in
    /// recent epochs.
    pub observed_gossip_attesters: RwLock<ObservedAttesters<T::EthSpec>>,
    /// Maintains a record of which validators have been seen to have attestations included in
    /// blocks in recent epochs.
    pub observed_block_attesters: RwLock<ObservedAttesters<T::EthSpec>>,
    /// Maintains a record of which validators have been seen sending sync messages in recent epochs.
    pub(crate) observed_sync_contributors: RwLock<ObservedSyncContributors<T::EthSpec>>,
    /// Maintains a record of which validators have been seen to create `SignedAggregateAndProofs`
    /// in recent epochs.
    pub observed_aggregators: RwLock<ObservedAggregators<T::EthSpec>>,
    /// Maintains a record of which validators have been seen to create `SignedContributionAndProofs`
    /// in recent epochs.
    pub(crate) observed_sync_aggregators: RwLock<ObservedSyncAggregators<T::EthSpec>>,
    /// Maintains a record of which validators have proposed blocks for each slot.
    pub(crate) observed_block_producers: RwLock<ObservedBlockProducers<T::EthSpec>>,
    /// Maintains a record of which validators have submitted voluntary exits.
    pub(crate) observed_voluntary_exits: Mutex<ObservedOperations<SignedVoluntaryExit, T::EthSpec>>,
    /// Maintains a record of which validators we've seen proposer slashings for.
    pub(crate) observed_proposer_slashings: Mutex<ObservedOperations<ProposerSlashing, T::EthSpec>>,
    /// Maintains a record of which validators we've seen attester slashings for.
    pub(crate) observed_attester_slashings:
        Mutex<ObservedOperations<AttesterSlashing<T::EthSpec>, T::EthSpec>>,
    /// Maintains a record of which validators we've seen BLS to execution changes for.
    #[cfg(feature = "withdrawals-processing")]
    pub(crate) observed_bls_to_execution_changes:
        Mutex<ObservedOperations<SignedBlsToExecutionChange, T::EthSpec>>,
    /// The most recently validated light client finality update received on gossip.
    pub latest_seen_finality_update: Mutex<Option<LightClientFinalityUpdate<T::EthSpec>>>,
    /// The most recently validated light client optimistic update received on gossip.
    pub latest_seen_optimistic_update: Mutex<Option<LightClientOptimisticUpdate<T::EthSpec>>>,
    /// Provides information from the Ethereum 1 (PoW) chain.
    pub eth1_chain: Option<Eth1Chain<T::Eth1Chain, T::EthSpec>>,
    /// Interfaces with the execution client.
    pub execution_layer: Option<ExecutionLayer<T::EthSpec>>,
    /// Stores information about the canonical head and finalized/justified checkpoints of the
    /// chain. Also contains the fork choice struct, for computing the canonical head.
    pub canonical_head: CanonicalHead<T>,
    /// The root of the genesis block.
    pub genesis_block_root: Hash256,
    /// The root of the genesis state.
    pub genesis_state_root: Hash256,
    /// The root of the list of genesis validators, used during syncing.
    pub genesis_validators_root: Hash256,
    /// Transmitter used to indicate that slot-start fork choice has completed running.
    pub fork_choice_signal_tx: Option<ForkChoiceSignalTx>,
    /// Receiver used by block production to wait on slot-start fork choice.
    pub fork_choice_signal_rx: Option<ForkChoiceSignalRx>,
    /// The genesis time of this `BeaconChain` (seconds since UNIX epoch).
    pub genesis_time: u64,
    /// A handler for events generated by the beacon chain. This is only initialized when the
    /// HTTP server is enabled.
    pub event_handler: Option<ServerSentEventHandler<T::EthSpec>>,
    /// Used to track the heads of the beacon chain.
    pub(crate) head_tracker: Arc<HeadTracker>,
    /// A cache dedicated to block processing.
    pub(crate) snapshot_cache: TimeoutRwLock<SnapshotCache<T::EthSpec>>,
    /// Caches the attester shuffling for a given epoch and shuffling key root.
    pub shuffling_cache: TimeoutRwLock<ShufflingCache>,
    /// A cache of eth1 deposit data at epoch boundaries for deposit finalization
    pub eth1_finalization_cache: TimeoutRwLock<Eth1FinalizationCache>,
    /// Caches the beacon block proposer shuffling for a given epoch and shuffling key root.
    pub beacon_proposer_cache: Mutex<BeaconProposerCache>,
    /// Caches a map of `validator_index -> validator_pubkey`.
    pub(crate) validator_pubkey_cache: TimeoutRwLock<ValidatorPubkeyCache<T>>,
    /// A cache used when producing attestations.
    pub(crate) attester_cache: Arc<AttesterCache>,
    /// A cache used when producing attestations whilst the head block is still being imported.
    pub early_attester_cache: EarlyAttesterCache<T::EthSpec>,
    /// A cache used to keep track of various block timings.
    pub block_times_cache: Arc<RwLock<BlockTimesCache>>,
    /// A cache used to track pre-finalization block roots for quick rejection.
    pub pre_finalization_block_cache: PreFinalizationBlockCache,
    /// Sender given to tasks, so that if they encounter a state in which execution cannot
    /// continue they can request that everything shuts down.
    pub shutdown_sender: Sender<ShutdownReason>,
    /// Logging to CLI, etc.
    pub(crate) log: Logger,
    /// Arbitrary bytes included in the blocks.
    pub(crate) graffiti: Graffiti,
    /// Optional slasher.
    pub slasher: Option<Arc<Slasher<T::EthSpec>>>,
    /// Provides monitoring of a set of explicitly defined validators.
    pub validator_monitor: RwLock<ValidatorMonitor<T::EthSpec>>,
    pub blob_cache: BlobCache<T::EthSpec>,
    pub kzg: Option<Arc<kzg::Kzg>>,
}

type BeaconBlockAndState<T, Payload> = (BeaconBlock<T, Payload>, BeaconState<T>);

impl<T: BeaconChainTypes> BeaconChain<T> {
    /// Persists the head tracker and fork choice.
    ///
    /// We do it atomically even though no guarantees need to be made about blocks from
    /// the head tracker also being present in fork choice.
    pub fn persist_head_and_fork_choice(&self) -> Result<(), Error> {
        let mut batch = vec![];

        let _head_timer = metrics::start_timer(&metrics::PERSIST_HEAD);
        batch.push(self.persist_head_in_batch());

        let _fork_choice_timer = metrics::start_timer(&metrics::PERSIST_FORK_CHOICE);
        batch.push(self.persist_fork_choice_in_batch());

        self.store.hot_db.do_atomically(batch)?;

        Ok(())
    }

    /// Return a `PersistedBeaconChain` without reference to a `BeaconChain`.
    pub fn make_persisted_head(
        genesis_block_root: Hash256,
        head_tracker: &HeadTracker,
    ) -> PersistedBeaconChain {
        PersistedBeaconChain {
            _canonical_head_block_root: DUMMY_CANONICAL_HEAD_BLOCK_ROOT,
            genesis_block_root,
            ssz_head_tracker: head_tracker.to_ssz_container(),
        }
    }

    /// Return a database operation for writing the beacon chain head to disk.
    pub fn persist_head_in_batch(&self) -> KeyValueStoreOp {
        Self::persist_head_in_batch_standalone(self.genesis_block_root, &self.head_tracker)
    }

    pub fn persist_head_in_batch_standalone(
        genesis_block_root: Hash256,
        head_tracker: &HeadTracker,
    ) -> KeyValueStoreOp {
        Self::make_persisted_head(genesis_block_root, head_tracker)
            .as_kv_store_op(BEACON_CHAIN_DB_KEY)
    }

    /// Load fork choice from disk, returning `None` if it isn't found.
    pub fn load_fork_choice(
        store: BeaconStore<T>,
        reset_payload_statuses: ResetPayloadStatuses,
        count_unrealized_full: CountUnrealizedFull,
        spec: &ChainSpec,
        log: &Logger,
    ) -> Result<Option<BeaconForkChoice<T>>, Error> {
        let persisted_fork_choice =
            match store.get_item::<PersistedForkChoice>(&FORK_CHOICE_DB_KEY)? {
                Some(fc) => fc,
                None => return Ok(None),
            };

        let fc_store =
            BeaconForkChoiceStore::from_persisted(persisted_fork_choice.fork_choice_store, store)?;

        Ok(Some(ForkChoice::from_persisted(
            persisted_fork_choice.fork_choice,
            reset_payload_statuses,
            fc_store,
            count_unrealized_full,
            spec,
            log,
        )?))
    }

    /// Persists `self.op_pool` to disk.
    ///
    /// ## Notes
    ///
    /// This operation is typically slow and causes a lot of allocations. It should be used
    /// sparingly.
    pub fn persist_op_pool(&self) -> Result<(), Error> {
        let _timer = metrics::start_timer(&metrics::PERSIST_OP_POOL);

        self.store.put_item(
            &OP_POOL_DB_KEY,
            &PersistedOperationPool::from_operation_pool(&self.op_pool),
        )?;

        Ok(())
    }

    /// Persists `self.eth1_chain` and its caches to disk.
    pub fn persist_eth1_cache(&self) -> Result<(), Error> {
        let _timer = metrics::start_timer(&metrics::PERSIST_OP_POOL);

        if let Some(eth1_chain) = self.eth1_chain.as_ref() {
            self.store
                .put_item(&ETH1_CACHE_DB_KEY, &eth1_chain.as_ssz_container())?;
        }

        Ok(())
    }

    /// Returns the slot _right now_ according to `self.slot_clock`. Returns `Err` if the slot is
    /// unavailable.
    ///
    /// The slot might be unavailable due to an error with the system clock, or if the present time
    /// is before genesis (i.e., a negative slot).
    pub fn slot(&self) -> Result<Slot, Error> {
        self.slot_clock.now().ok_or(Error::UnableToReadSlot)
    }

    /// Returns the epoch _right now_ according to `self.slot_clock`. Returns `Err` if the epoch is
    /// unavailable.
    ///
    /// The epoch might be unavailable due to an error with the system clock, or if the present time
    /// is before genesis (i.e., a negative epoch).
    pub fn epoch(&self) -> Result<Epoch, Error> {
        self.slot()
            .map(|slot| slot.epoch(T::EthSpec::slots_per_epoch()))
    }

    /// Iterates across all `(block_root, slot)` pairs from `start_slot`
    /// to the head of the chain (inclusive).
    ///
    /// ## Notes
    ///
    /// - `slot` always increases by `1`.
    /// - Skipped slots contain the root of the closest prior
    ///     non-skipped slot (identical to the way they are stored in `state.block_roots`).
    /// - Iterator returns `(Hash256, Slot)`.
    ///
    /// Will return a `BlockOutOfRange` error if the requested start slot is before the period of
    /// history for which we have blocks stored. See `get_oldest_block_slot`.
    pub fn forwards_iter_block_roots(
        &self,
        start_slot: Slot,
    ) -> Result<impl Iterator<Item = Result<(Hash256, Slot), Error>> + '_, Error> {
        let oldest_block_slot = self.store.get_oldest_block_slot();
        if start_slot < oldest_block_slot {
            return Err(Error::HistoricalBlockError(
                HistoricalBlockError::BlockOutOfRange {
                    slot: start_slot,
                    oldest_block_slot,
                },
            ));
        }

        let local_head = self.head_snapshot();

        let iter = self.store.forwards_block_roots_iterator(
            start_slot,
            local_head.beacon_state.clone_with(CloneConfig::none()),
            local_head.beacon_block_root,
            &self.spec,
        )?;

        Ok(iter.map(|result| result.map_err(Into::into)))
    }

    /// Even more efficient variant of `forwards_iter_block_roots` that will avoid cloning the head
    /// state if it isn't required for the requested range of blocks.
    /// The range [start_slot, end_slot] is inclusive (ie `start_slot <= end_slot`)
    pub fn forwards_iter_block_roots_until(
        &self,
        start_slot: Slot,
        end_slot: Slot,
    ) -> Result<impl Iterator<Item = Result<(Hash256, Slot), Error>> + '_, Error> {
        let oldest_block_slot = self.store.get_oldest_block_slot();
        if start_slot < oldest_block_slot {
            return Err(Error::HistoricalBlockError(
                HistoricalBlockError::BlockOutOfRange {
                    slot: start_slot,
                    oldest_block_slot,
                },
            ));
        }

        self.with_head(move |head| {
            let iter = self.store.forwards_block_roots_iterator_until(
                start_slot,
                end_slot,
                || {
                    (
                        head.beacon_state.clone_with_only_committee_caches(),
                        head.beacon_block_root,
                    )
                },
                &self.spec,
            )?;
            Ok(iter
                .map(|result| result.map_err(Into::into))
                .take_while(move |result| {
                    result.as_ref().map_or(true, |(_, slot)| *slot <= end_slot)
                }))
        })
    }

    /// Traverse backwards from `block_root` to find the block roots of its ancestors.
    ///
    /// ## Notes
    ///
    /// - `slot` always decreases by `1`.
    /// - Skipped slots contain the root of the closest prior
    ///     non-skipped slot (identical to the way they are stored in `state.block_roots`) .
    /// - Iterator returns `(Hash256, Slot)`.
    /// - The provided `block_root` is included as the first item in the iterator.
    pub fn rev_iter_block_roots_from(
        &self,
        block_root: Hash256,
    ) -> Result<impl Iterator<Item = Result<(Hash256, Slot), Error>> + '_, Error> {
        let block = self
            .get_blinded_block(&block_root)?
            .ok_or(Error::MissingBeaconBlock(block_root))?;
        let state = self
            .get_state(&block.state_root(), Some(block.slot()))?
            .ok_or_else(|| Error::MissingBeaconState(block.state_root()))?;
        let iter = BlockRootsIterator::owned(&self.store, state);
        Ok(std::iter::once(Ok((block_root, block.slot())))
            .chain(iter)
            .map(|result| result.map_err(|e| e.into())))
    }

    /// Iterates backwards across all `(state_root, slot)` pairs starting from
    /// an arbitrary `BeaconState` to the earliest reachable ancestor (may or may not be genesis).
    ///
    /// ## Notes
    ///
    /// - `slot` always decreases by `1`.
    /// - Iterator returns `(Hash256, Slot)`.
    /// - As this iterator starts at the `head` of the chain (viz., the best block), the first slot
    ///     returned may be earlier than the wall-clock slot.
    pub fn rev_iter_state_roots_from<'a>(
        &'a self,
        state_root: Hash256,
        state: &'a BeaconState<T::EthSpec>,
    ) -> impl Iterator<Item = Result<(Hash256, Slot), Error>> + 'a {
        std::iter::once(Ok((state_root, state.slot())))
            .chain(StateRootsIterator::new(&self.store, state))
            .map(|result| result.map_err(Into::into))
    }

    /// Iterates across all `(state_root, slot)` pairs from `start_slot`
    /// to the head of the chain (inclusive).
    ///
    /// ## Notes
    ///
    /// - `slot` always increases by `1`.
    /// - Iterator returns `(Hash256, Slot)`.
    pub fn forwards_iter_state_roots(
        &self,
        start_slot: Slot,
    ) -> Result<impl Iterator<Item = Result<(Hash256, Slot), Error>> + '_, Error> {
        let local_head = self.head_snapshot();

        let iter = self.store.forwards_state_roots_iterator(
            start_slot,
            local_head.beacon_state_root(),
            local_head.beacon_state.clone_with(CloneConfig::none()),
            &self.spec,
        )?;

        Ok(iter.map(|result| result.map_err(Into::into)))
    }

    /// Super-efficient forwards state roots iterator that avoids cloning the head if the state
    /// roots lie entirely within the freezer database.
    ///
    /// The iterator returned will include roots for `start_slot..=end_slot`, i.e.  it
    /// is endpoint inclusive.
    pub fn forwards_iter_state_roots_until(
        &self,
        start_slot: Slot,
        end_slot: Slot,
    ) -> Result<impl Iterator<Item = Result<(Hash256, Slot), Error>> + '_, Error> {
        self.with_head(move |head| {
            let iter = self.store.forwards_state_roots_iterator_until(
                start_slot,
                end_slot,
                || {
                    (
                        head.beacon_state.clone_with_only_committee_caches(),
                        head.beacon_state_root(),
                    )
                },
                &self.spec,
            )?;
            Ok(iter
                .map(|result| result.map_err(Into::into))
                .take_while(move |result| {
                    result.as_ref().map_or(true, |(_, slot)| *slot <= end_slot)
                }))
        })
    }

    /// Returns the block at the given slot, if any. Only returns blocks in the canonical chain.
    ///
    /// Use the `skips` parameter to define the behaviour when `request_slot` is a skipped slot.
    ///
    /// ## Errors
    ///
    /// May return a database error.
    pub fn block_at_slot(
        &self,
        request_slot: Slot,
        skips: WhenSlotSkipped,
    ) -> Result<Option<SignedBlindedBeaconBlock<T::EthSpec>>, Error> {
        let root = self.block_root_at_slot(request_slot, skips)?;

        if let Some(block_root) = root {
            Ok(self.store.get_blinded_block(&block_root)?)
        } else {
            Ok(None)
        }
    }

    /// Returns the state root at the given slot, if any. Only returns state roots in the canonical chain.
    ///
    /// ## Errors
    ///
    /// May return a database error.
    pub fn state_root_at_slot(&self, request_slot: Slot) -> Result<Option<Hash256>, Error> {
        if request_slot > self.slot()? {
            return Ok(None);
        } else if request_slot == self.spec.genesis_slot {
            return Ok(Some(self.genesis_state_root));
        }

        // Check limits w.r.t historic state bounds.
        let (historic_lower_limit, historic_upper_limit) = self.store.get_historic_state_limits();
        if request_slot > historic_lower_limit && request_slot < historic_upper_limit {
            return Ok(None);
        }

        // Try an optimized path of reading the root directly from the head state.
        let fast_lookup: Option<Hash256> = self.with_head(|head| {
            if head.beacon_block.slot() <= request_slot {
                // Return the head state root if all slots between the request and the head are skipped.
                Ok(Some(head.beacon_state_root()))
            } else if let Ok(root) = head.beacon_state.get_state_root(request_slot) {
                // Return the root if it's easily accessible from the head state.
                Ok(Some(*root))
            } else {
                // Fast lookup is not possible.
                Ok::<_, Error>(None)
            }
        })?;

        if let Some(root) = fast_lookup {
            return Ok(Some(root));
        }

        process_results(
            self.forwards_iter_state_roots_until(request_slot, request_slot)?,
            |mut iter| {
                if let Some((root, slot)) = iter.next() {
                    if slot == request_slot {
                        Ok(Some(root))
                    } else {
                        // Sanity check.
                        Err(Error::InconsistentForwardsIter { request_slot, slot })
                    }
                } else {
                    Ok(None)
                }
            },
        )?
    }

    /// Returns the block root at the given slot, if any. Only returns roots in the canonical chain.
    ///
    /// ## Notes
    ///
    /// - Use the `skips` parameter to define the behaviour when `request_slot` is a skipped slot.
    /// - Returns `Ok(None)` for any slot higher than the current wall-clock slot, or less than
    ///   the oldest known block slot.
    pub fn block_root_at_slot(
        &self,
        request_slot: Slot,
        skips: WhenSlotSkipped,
    ) -> Result<Option<Hash256>, Error> {
        match skips {
            WhenSlotSkipped::None => self.block_root_at_slot_skips_none(request_slot),
            WhenSlotSkipped::Prev => self.block_root_at_slot_skips_prev(request_slot),
        }
        .or_else(|e| match e {
            Error::HistoricalBlockError(_) => Ok(None),
            e => Err(e),
        })
    }

    /// Returns the block root at the given slot, if any. Only returns roots in the canonical chain.
    ///
    /// ## Notes
    ///
    /// - Returns `Ok(None)` if the given `Slot` was skipped.
    /// - Returns `Ok(None)` for any slot higher than the current wall-clock slot.
    ///
    /// ## Errors
    ///
    /// May return a database error.
    fn block_root_at_slot_skips_none(&self, request_slot: Slot) -> Result<Option<Hash256>, Error> {
        if request_slot > self.slot()? {
            return Ok(None);
        } else if request_slot == self.spec.genesis_slot {
            return Ok(Some(self.genesis_block_root));
        }

        let prev_slot = request_slot.saturating_sub(1_u64);

        // Try an optimized path of reading the root directly from the head state.
        let fast_lookup: Option<Option<Hash256>> = self.with_head(|head| {
            let state = &head.beacon_state;

            // Try find the root for the `request_slot`.
            let request_root_opt = match state.slot().cmp(&request_slot) {
                // It's always a skip slot if the head is less than the request slot, return early.
                Ordering::Less => return Ok(Some(None)),
                // The request slot is the head slot.
                Ordering::Equal => Some(head.beacon_block_root),
                // Try find the request slot in the state.
                Ordering::Greater => state.get_block_root(request_slot).ok().copied(),
            };

            if let Some(request_root) = request_root_opt {
                if let Ok(prev_root) = state.get_block_root(prev_slot) {
                    return Ok(Some((*prev_root != request_root).then_some(request_root)));
                }
            }

            // Fast lookup is not possible.
            Ok::<_, Error>(None)
        })?;
        if let Some(root_opt) = fast_lookup {
            return Ok(root_opt);
        }

        if let Some(((prev_root, _), (curr_root, curr_slot))) = process_results(
            self.forwards_iter_block_roots_until(prev_slot, request_slot)?,
            |iter| iter.tuple_windows().next(),
        )? {
            // Sanity check.
            if curr_slot != request_slot {
                return Err(Error::InconsistentForwardsIter {
                    request_slot,
                    slot: curr_slot,
                });
            }
            Ok((curr_root != prev_root).then_some(curr_root))
        } else {
            Ok(None)
        }
    }

    /// Returns the block root at the given slot, if any. Only returns roots in the canonical chain.
    ///
    /// ## Notes
    ///
    /// - Returns the root at the previous non-skipped slot if the given `Slot` was skipped.
    /// - Returns `Ok(None)` for any slot higher than the current wall-clock slot.
    ///
    /// ## Errors
    ///
    /// May return a database error.
    fn block_root_at_slot_skips_prev(&self, request_slot: Slot) -> Result<Option<Hash256>, Error> {
        if request_slot > self.slot()? {
            return Ok(None);
        } else if request_slot == self.spec.genesis_slot {
            return Ok(Some(self.genesis_block_root));
        }

        // Try an optimized path of reading the root directly from the head state.
        let fast_lookup: Option<Hash256> = self.with_head(|head| {
            if head.beacon_block.slot() <= request_slot {
                // Return the head root if all slots between the request and the head are skipped.
                Ok(Some(head.beacon_block_root))
            } else if let Ok(root) = head.beacon_state.get_block_root(request_slot) {
                // Return the root if it's easily accessible from the head state.
                Ok(Some(*root))
            } else {
                // Fast lookup is not possible.
                Ok::<_, Error>(None)
            }
        })?;
        if let Some(root) = fast_lookup {
            return Ok(Some(root));
        }

        process_results(
            self.forwards_iter_block_roots_until(request_slot, request_slot)?,
            |mut iter| {
                if let Some((root, slot)) = iter.next() {
                    if slot == request_slot {
                        Ok(Some(root))
                    } else {
                        // Sanity check.
                        Err(Error::InconsistentForwardsIter { request_slot, slot })
                    }
                } else {
                    Ok(None)
                }
            },
        )?
    }

    /// Returns the block at the given root, if any.
    ///
    /// Will also check the early attester cache for the block. Because of this, there's no
    /// guarantee that a block returned from this function has a `BeaconState` available in
    /// `self.store`. The expected use for this function is *only* for returning blocks requested
    /// from P2P peers.
    ///
    /// ## Errors
    ///
    /// May return a database error.
    pub async fn get_block_checking_early_attester_cache(
        &self,
        block_root: &Hash256,
    ) -> Result<Option<Arc<SignedBeaconBlock<T::EthSpec>>>, Error> {
        if let Some(block) = self.early_attester_cache.get_block(*block_root) {
            return Ok(Some(block));
        }
        Ok(self.get_block(block_root).await?.map(Arc::new))
    }

    pub async fn get_block_and_blobs_checking_early_attester_cache(
        &self,
        block_root: &Hash256,
    ) -> Result<
        (
            Option<Arc<SignedBeaconBlock<T::EthSpec>>>,
            Option<Arc<BlobsSidecar<T::EthSpec>>>,
        ),
        Error,
    > {
        if let (Some(block), Some(blobs)) = (
            self.early_attester_cache.get_block(*block_root),
            self.early_attester_cache.get_blobs(*block_root),
        ) {
            return Ok((Some(block), Some(blobs)));
        }
        Ok((
            self.get_block(block_root).await?.map(Arc::new),
            self.get_blobs(block_root).await?.map(Arc::new),
        ))
    }

    /// Returns the block at the given root, if any.
    ///
    /// ## Errors
    ///
    /// May return a database error.
    pub async fn get_block(
        &self,
        block_root: &Hash256,
    ) -> Result<Option<SignedBeaconBlock<T::EthSpec>>, Error> {
        // Load block from database, returning immediately if we have the full block w payload
        // stored.
        let blinded_block = match self.store.try_get_full_block(block_root)? {
            Some(DatabaseBlock::Full(block)) => return Ok(Some(block)),
            Some(DatabaseBlock::Blinded(block)) => block,
            None => return Ok(None),
        };
        let fork = blinded_block.fork_name(&self.spec)?;

        // If we only have a blinded block, load the execution payload from the EL.
        let block_message = blinded_block.message();
        let execution_payload_header = block_message
            .execution_payload()
            .map_err(|_| Error::BlockVariantLacksExecutionPayload(*block_root))?
            .to_execution_payload_header();

        let exec_block_hash = execution_payload_header.block_hash();

        let execution_payload = self
            .execution_layer
            .as_ref()
            .ok_or(Error::ExecutionLayerMissing)?
            .get_payload_by_block_hash(exec_block_hash, fork)
            .await
            .map_err(|e| Error::ExecutionLayerErrorPayloadReconstruction(exec_block_hash, e))?
            .ok_or(Error::BlockHashMissingFromExecutionLayer(exec_block_hash))?;

        //FIXME(sean) avoid the clone by comparing refs to headers (`as_execution_payload_header` method ?)
        let full_payload: FullPayload<T::EthSpec> = execution_payload.clone().into();

        // Verify payload integrity.
        let header_from_payload = full_payload.to_execution_payload_header();
        if header_from_payload != execution_payload_header {
            for txn in execution_payload.transactions() {
                debug!(
                    self.log,
                    "Reconstructed txn";
                    "bytes" => format!("0x{}", hex::encode(&**txn)),
                );
            }

            return Err(Error::InconsistentPayloadReconstructed {
                slot: blinded_block.slot(),
                exec_block_hash,
                canonical_payload_root: execution_payload_header.tree_hash_root(),
                reconstructed_payload_root: header_from_payload.tree_hash_root(),
                canonical_transactions_root: execution_payload_header.transactions_root(),
                reconstructed_transactions_root: header_from_payload.transactions_root(),
            });
        }

        // Add the payload to the block to form a full block.
        blinded_block
            .try_into_full_block(Some(execution_payload))
            .ok_or(Error::AddPayloadLogicError)
            .map(Some)
    }

    /// Returns the blobs at the given root, if any.
    ///
    /// ## Errors
    ///
    /// May return a database error.
    pub async fn get_blobs(
        &self,
        block_root: &Hash256,
    ) -> Result<Option<BlobsSidecar<T::EthSpec>>, Error> {
        Ok(self.store.get_blobs(block_root)?)
    }

    pub fn get_blinded_block(
        &self,
        block_root: &Hash256,
    ) -> Result<Option<SignedBlindedBeaconBlock<T::EthSpec>>, Error> {
        Ok(self.store.get_blinded_block(block_root)?)
    }

    /// Returns the state at the given root, if any.
    ///
    /// ## Errors
    ///
    /// May return a database error.
    pub fn get_state(
        &self,
        state_root: &Hash256,
        slot: Option<Slot>,
    ) -> Result<Option<BeaconState<T::EthSpec>>, Error> {
        Ok(self.store.get_state(state_root, slot)?)
    }

    /// Return the sync committee at `slot + 1` from the canonical chain.
    ///
    /// This is useful when dealing with sync committee messages, because messages are signed
    /// and broadcast one slot prior to the slot of the sync committee (which is relevant at
    /// sync committee period boundaries).
    pub fn sync_committee_at_next_slot(
        &self,
        slot: Slot,
    ) -> Result<Arc<SyncCommittee<T::EthSpec>>, Error> {
        let epoch = slot.safe_add(1)?.epoch(T::EthSpec::slots_per_epoch());
        self.sync_committee_at_epoch(epoch)
    }

    /// Return the sync committee at `epoch` from the canonical chain.
    pub fn sync_committee_at_epoch(
        &self,
        epoch: Epoch,
    ) -> Result<Arc<SyncCommittee<T::EthSpec>>, Error> {
        // Try to read a committee from the head. This will work most of the time, but will fail
        // for faraway committees, or if there are skipped slots at the transition to Altair.
        let spec = &self.spec;
        let committee_from_head =
            self.with_head(
                |head| match head.beacon_state.get_built_sync_committee(epoch, spec) {
                    Ok(committee) => Ok(Some(committee.clone())),
                    Err(BeaconStateError::SyncCommitteeNotKnown { .. })
                    | Err(BeaconStateError::IncorrectStateVariant) => Ok(None),
                    Err(e) => Err(Error::from(e)),
                },
            )?;

        if let Some(committee) = committee_from_head {
            Ok(committee)
        } else {
            // Slow path: load a state (or advance the head).
            let sync_committee_period = epoch.sync_committee_period(spec)?;
            let committee = self
                .state_for_sync_committee_period(sync_committee_period)?
                .get_built_sync_committee(epoch, spec)?
                .clone();
            Ok(committee)
        }
    }

    /// Load a state suitable for determining the sync committee for the given period.
    ///
    /// Specifically, the state at the start of the *previous* sync committee period.
    ///
    /// This is sufficient for historical duties, and efficient in the case where the head
    /// is lagging the current period and we need duties for the next period (because we only
    /// have to transition the head to start of the current period).
    ///
    /// We also need to ensure that the load slot is after the Altair fork.
    ///
    /// **WARNING**: the state returned will have dummy state roots. It should only be used
    /// for its sync committees (determining duties, etc).
    pub fn state_for_sync_committee_period(
        &self,
        sync_committee_period: u64,
    ) -> Result<BeaconState<T::EthSpec>, Error> {
        let altair_fork_epoch = self
            .spec
            .altair_fork_epoch
            .ok_or(Error::AltairForkDisabled)?;

        let load_slot = std::cmp::max(
            self.spec.epochs_per_sync_committee_period * sync_committee_period.saturating_sub(1),
            altair_fork_epoch,
        )
        .start_slot(T::EthSpec::slots_per_epoch());

        self.state_at_slot(load_slot, StateSkipConfig::WithoutStateRoots)
    }

    /// Returns the current heads of the `BeaconChain`. For the canonical head, see `Self::head`.
    ///
    /// Returns `(block_root, block_slot)`.
    pub fn heads(&self) -> Vec<(Hash256, Slot)> {
        self.head_tracker.heads()
    }

    pub fn knows_head(&self, block_hash: &SignedBeaconBlockHash) -> bool {
        self.head_tracker.contains_head((*block_hash).into())
    }

    /// Returns the `BeaconState` at the given slot.
    ///
    /// Returns `None` when the state is not found in the database or there is an error skipping
    /// to a future state.
    pub fn state_at_slot(
        &self,
        slot: Slot,
        config: StateSkipConfig,
    ) -> Result<BeaconState<T::EthSpec>, Error> {
        let head_state = self.head_beacon_state_cloned();

        match slot.cmp(&head_state.slot()) {
            Ordering::Equal => Ok(head_state),
            Ordering::Greater => {
                if slot > head_state.slot() + T::EthSpec::slots_per_epoch() {
                    warn!(
                        self.log,
                        "Skipping more than an epoch";
                        "head_slot" => head_state.slot(),
                        "request_slot" => slot
                    )
                }

                let start_slot = head_state.slot();
                let task_start = Instant::now();
                let max_task_runtime = Duration::from_secs(self.spec.seconds_per_slot);

                let head_state_slot = head_state.slot();
                let mut state = head_state;

                let skip_state_root = match config {
                    StateSkipConfig::WithStateRoots => None,
                    StateSkipConfig::WithoutStateRoots => Some(Hash256::zero()),
                };

                while state.slot() < slot {
                    // Do not allow and forward state skip that takes longer than the maximum task duration.
                    //
                    // This is a protection against nodes doing too much work when they're not synced
                    // to a chain.
                    if task_start + max_task_runtime < Instant::now() {
                        return Err(Error::StateSkipTooLarge {
                            start_slot,
                            requested_slot: slot,
                            max_task_runtime,
                        });
                    }

                    // Note: supplying some `state_root` when it is known would be a cheap and easy
                    // optimization.
                    match per_slot_processing(&mut state, skip_state_root, &self.spec) {
                        Ok(_) => (),
                        Err(e) => {
                            warn!(
                                self.log,
                                "Unable to load state at slot";
                                "error" => ?e,
                                "head_slot" => head_state_slot,
                                "requested_slot" => slot
                            );
                            return Err(Error::NoStateForSlot(slot));
                        }
                    };
                }
                Ok(state)
            }
            Ordering::Less => {
                let state_root =
                    process_results(self.forwards_iter_state_roots_until(slot, slot)?, |iter| {
                        iter.take_while(|(_, current_slot)| *current_slot >= slot)
                            .find(|(_, current_slot)| *current_slot == slot)
                            .map(|(root, _slot)| root)
                    })?
                    .ok_or(Error::NoStateForSlot(slot))?;

                Ok(self
                    .get_state(&state_root, Some(slot))?
                    .ok_or(Error::NoStateForSlot(slot))?)
            }
        }
    }

    /// Returns the `BeaconState` the current slot (viz., `self.slot()`).
    ///
    ///  - A reference to the head state (note: this keeps a read lock on the head, try to use
    ///  sparingly).
    ///  - The head state, but with skipped slots (for states later than the head).
    ///
    ///  Returns `None` when there is an error skipping to a future state or the slot clock cannot
    ///  be read.
    pub fn wall_clock_state(&self) -> Result<BeaconState<T::EthSpec>, Error> {
        self.state_at_slot(self.slot()?, StateSkipConfig::WithStateRoots)
    }

    /// Returns the validator index (if any) for the given public key.
    ///
    /// ## Notes
    ///
    /// This query uses the `validator_pubkey_cache` which contains _all_ validators ever seen,
    /// even if those validators aren't included in the head state. It is important to remember
    /// that just because a validator exists here, it doesn't necessarily exist in all
    /// `BeaconStates`.
    ///
    /// ## Errors
    ///
    /// May return an error if acquiring a read-lock on the `validator_pubkey_cache` times out.
    pub fn validator_index(&self, pubkey: &PublicKeyBytes) -> Result<Option<usize>, Error> {
        let pubkey_cache = self
            .validator_pubkey_cache
            .try_read_for(VALIDATOR_PUBKEY_CACHE_LOCK_TIMEOUT)
            .ok_or(Error::ValidatorPubkeyCacheLockTimeout)?;

        Ok(pubkey_cache.get_index(pubkey))
    }

    /// Return the validator indices of all public keys fetched from an iterator.
    ///
    /// If any public key doesn't belong to a known validator then an error will be returned.
    /// We could consider relaxing this by returning `Vec<Option<usize>>` in future.
    pub fn validator_indices<'a>(
        &self,
        validator_pubkeys: impl Iterator<Item = &'a PublicKeyBytes>,
    ) -> Result<Vec<u64>, Error> {
        let pubkey_cache = self
            .validator_pubkey_cache
            .try_read_for(VALIDATOR_PUBKEY_CACHE_LOCK_TIMEOUT)
            .ok_or(Error::ValidatorPubkeyCacheLockTimeout)?;

        validator_pubkeys
            .map(|pubkey| {
                pubkey_cache
                    .get_index(pubkey)
                    .map(|id| id as u64)
                    .ok_or(Error::ValidatorPubkeyUnknown(*pubkey))
            })
            .collect()
    }

    /// Returns the validator pubkey (if any) for the given validator index.
    ///
    /// ## Notes
    ///
    /// This query uses the `validator_pubkey_cache` which contains _all_ validators ever seen,
    /// even if those validators aren't included in the head state. It is important to remember
    /// that just because a validator exists here, it doesn't necessarily exist in all
    /// `BeaconStates`.
    ///
    /// ## Errors
    ///
    /// May return an error if acquiring a read-lock on the `validator_pubkey_cache` times out.
    pub fn validator_pubkey(&self, validator_index: usize) -> Result<Option<PublicKey>, Error> {
        let pubkey_cache = self
            .validator_pubkey_cache
            .try_read_for(VALIDATOR_PUBKEY_CACHE_LOCK_TIMEOUT)
            .ok_or(Error::ValidatorPubkeyCacheLockTimeout)?;

        Ok(pubkey_cache.get(validator_index).cloned())
    }

    /// As per `Self::validator_pubkey`, but returns `PublicKeyBytes`.
    pub fn validator_pubkey_bytes(
        &self,
        validator_index: usize,
    ) -> Result<Option<PublicKeyBytes>, Error> {
        let pubkey_cache = self
            .validator_pubkey_cache
            .try_read_for(VALIDATOR_PUBKEY_CACHE_LOCK_TIMEOUT)
            .ok_or(Error::ValidatorPubkeyCacheLockTimeout)?;

        Ok(pubkey_cache.get_pubkey_bytes(validator_index).copied())
    }

    /// As per `Self::validator_pubkey_bytes` but will resolve multiple indices at once to avoid
    /// bouncing the read-lock on the pubkey cache.
    ///
    /// Returns a map that may have a length less than `validator_indices.len()` if some indices
    /// were unable to be resolved.
    pub fn validator_pubkey_bytes_many(
        &self,
        validator_indices: &[usize],
    ) -> Result<HashMap<usize, PublicKeyBytes>, Error> {
        let pubkey_cache = self
            .validator_pubkey_cache
            .try_read_for(VALIDATOR_PUBKEY_CACHE_LOCK_TIMEOUT)
            .ok_or(Error::ValidatorPubkeyCacheLockTimeout)?;

        let mut map = HashMap::with_capacity(validator_indices.len());
        for &validator_index in validator_indices {
            if let Some(pubkey) = pubkey_cache.get_pubkey_bytes(validator_index) {
                map.insert(validator_index, *pubkey);
            }
        }
        Ok(map)
    }

    /// Returns the block canonical root of the current canonical chain at a given slot, starting from the given state.
    ///
    /// Returns `None` if the given slot doesn't exist in the chain.
    pub fn root_at_slot_from_state(
        &self,
        target_slot: Slot,
        beacon_block_root: Hash256,
        state: &BeaconState<T::EthSpec>,
    ) -> Result<Option<Hash256>, Error> {
        let iter = BlockRootsIterator::new(&self.store, state);
        let iter_with_head = std::iter::once(Ok((beacon_block_root, state.slot())))
            .chain(iter)
            .map(|result| result.map_err(|e| e.into()));

        process_results(iter_with_head, |mut iter| {
            iter.find(|(_, slot)| *slot == target_slot)
                .map(|(root, _)| root)
        })
    }

    /// Returns the attestation duties for the given validator indices using the shuffling cache.
    ///
    /// An error may be returned if `head_block_root` is a finalized block, this function is only
    /// designed for operations at the head of the chain.
    ///
    /// The returned `Vec` will have the same length as `validator_indices`, any
    /// non-existing/inactive validators will have `None` values.
    ///
    /// ## Notes
    ///
    /// This function will try to use the shuffling cache to return the value. If the value is not
    /// in the shuffling cache, it will be added. Care should be taken not to wash out the
    /// shuffling cache with historical/useless values.
    pub fn validator_attestation_duties(
        &self,
        validator_indices: &[u64],
        epoch: Epoch,
        head_block_root: Hash256,
    ) -> Result<(Vec<Option<AttestationDuty>>, Hash256, ExecutionStatus), Error> {
        let execution_status = self
            .canonical_head
            .fork_choice_read_lock()
            .get_block_execution_status(&head_block_root)
            .ok_or(Error::AttestationHeadNotInForkChoice(head_block_root))?;

        let (duties, dependent_root) = self.with_committee_cache(
            head_block_root,
            epoch,
            |committee_cache, dependent_root| {
                let duties = validator_indices
                    .iter()
                    .map(|validator_index| {
                        let validator_index = *validator_index as usize;
                        committee_cache.get_attestation_duties(validator_index)
                    })
                    .collect();

                Ok((duties, dependent_root))
            },
        )?;
        Ok((duties, dependent_root, execution_status))
    }

    /// Returns an aggregated `Attestation`, if any, that has a matching `attestation.data`.
    ///
    /// The attestation will be obtained from `self.naive_aggregation_pool`.
    pub fn get_aggregated_attestation(
        &self,
        data: &AttestationData,
    ) -> Result<Option<Attestation<T::EthSpec>>, Error> {
        if let Some(attestation) = self.naive_aggregation_pool.read().get(data) {
            self.filter_optimistic_attestation(attestation)
                .map(Option::Some)
        } else {
            Ok(None)
        }
    }

    /// Returns an aggregated `Attestation`, if any, that has a matching
    /// `attestation.data.tree_hash_root()`.
    ///
    /// The attestation will be obtained from `self.naive_aggregation_pool`.
    pub fn get_aggregated_attestation_by_slot_and_root(
        &self,
        slot: Slot,
        attestation_data_root: &Hash256,
    ) -> Result<Option<Attestation<T::EthSpec>>, Error> {
        if let Some(attestation) = self
            .naive_aggregation_pool
            .read()
            .get_by_slot_and_root(slot, attestation_data_root)
        {
            self.filter_optimistic_attestation(attestation)
                .map(Option::Some)
        } else {
            Ok(None)
        }
    }

    /// Returns `Ok(attestation)` if the supplied `attestation` references a valid
    /// `beacon_block_root`.
    fn filter_optimistic_attestation(
        &self,
        attestation: Attestation<T::EthSpec>,
    ) -> Result<Attestation<T::EthSpec>, Error> {
        let beacon_block_root = attestation.data.beacon_block_root;
        match self
            .canonical_head
            .fork_choice_read_lock()
            .get_block_execution_status(&beacon_block_root)
        {
            // The attestation references a block that is not in fork choice, it must be
            // pre-finalization.
            None => Err(Error::CannotAttestToFinalizedBlock { beacon_block_root }),
            // The attestation references a fully valid `beacon_block_root`.
            Some(execution_status) if execution_status.is_valid_or_irrelevant() => Ok(attestation),
            // The attestation references a block that has not been verified by an EL (i.e. it
            // is optimistic or invalid). Don't return the block, return an error instead.
            Some(execution_status) => Err(Error::HeadBlockNotFullyVerified {
                beacon_block_root,
                execution_status,
            }),
        }
    }

    /// Return an aggregated `SyncCommitteeContribution` matching the given `root`.
    pub fn get_aggregated_sync_committee_contribution(
        &self,
        sync_contribution_data: &SyncContributionData,
    ) -> Result<Option<SyncCommitteeContribution<T::EthSpec>>, Error> {
        if let Some(contribution) = self
            .naive_sync_aggregation_pool
            .read()
            .get(sync_contribution_data)
        {
            self.filter_optimistic_sync_committee_contribution(contribution)
                .map(Option::Some)
        } else {
            Ok(None)
        }
    }

    fn filter_optimistic_sync_committee_contribution(
        &self,
        contribution: SyncCommitteeContribution<T::EthSpec>,
    ) -> Result<SyncCommitteeContribution<T::EthSpec>, Error> {
        let beacon_block_root = contribution.beacon_block_root;
        match self
            .canonical_head
            .fork_choice_read_lock()
            .get_block_execution_status(&beacon_block_root)
        {
            // The contribution references a block that is not in fork choice, it must be
            // pre-finalization.
            None => Err(Error::SyncContributionDataReferencesFinalizedBlock { beacon_block_root }),
            // The contribution references a fully valid `beacon_block_root`.
            Some(execution_status) if execution_status.is_valid_or_irrelevant() => Ok(contribution),
            // The contribution references a block that has not been verified by an EL (i.e. it
            // is optimistic or invalid). Don't return the block, return an error instead.
            Some(execution_status) => Err(Error::HeadBlockNotFullyVerified {
                beacon_block_root,
                execution_status,
            }),
        }
    }

    /// Produce an unaggregated `Attestation` that is valid for the given `slot` and `index`.
    ///
    /// The produced `Attestation` will not be valid until it has been signed by exactly one
    /// validator that is in the committee for `slot` and `index` in the canonical chain.
    ///
    /// Always attests to the canonical chain.
    ///
    /// ## Errors
    ///
    /// May return an error if the `request_slot` is too far behind the head state.
    pub fn produce_unaggregated_attestation(
        &self,
        request_slot: Slot,
        request_index: CommitteeIndex,
    ) -> Result<Attestation<T::EthSpec>, Error> {
        let _total_timer = metrics::start_timer(&metrics::ATTESTATION_PRODUCTION_SECONDS);

        // The early attester cache will return `Some(attestation)` in the scenario where there is a
        // block being imported that will become the head block, but that block has not yet been
        // inserted into the database and set as `self.canonical_head`.
        //
        // In effect, the early attester cache prevents slow database IO from causing missed
        // head/target votes.
        //
        // The early attester cache should never contain an optimistically imported block.
        match self
            .early_attester_cache
            .try_attest(request_slot, request_index, &self.spec)
        {
            // The cache matched this request, return the value.
            Ok(Some(attestation)) => return Ok(attestation),
            // The cache did not match this request, proceed with the rest of this function.
            Ok(None) => (),
            // The cache returned an error. Log the error and proceed with the rest of this
            // function.
            Err(e) => warn!(
                self.log,
                "Early attester cache failed";
                "error" => ?e
            ),
        }

        let slots_per_epoch = T::EthSpec::slots_per_epoch();
        let request_epoch = request_slot.epoch(slots_per_epoch);

        /*
         * Phase 1/2:
         *
         * Take a short-lived read-lock on the head and copy the necessary information from it.
         *
         * It is important that this first phase is as quick as possible; creating contention for
         * the head-lock is not desirable.
         */

        let head_state_slot;
        let beacon_block_root;
        let beacon_state_root;
        let target;
        let current_epoch_attesting_info: Option<(Checkpoint, usize)>;
        let attester_cache_key;
        let head_timer = metrics::start_timer(&metrics::ATTESTATION_PRODUCTION_HEAD_SCRAPE_SECONDS);
        // The following braces are to prevent the `cached_head` Arc from being held for longer than
        // required. It also helps reduce the diff for a very large PR (#3244).
        {
            let head = self.head_snapshot();
            let head_state = &head.beacon_state;
            head_state_slot = head_state.slot();

            // There is no value in producing an attestation to a block that is pre-finalization and
            // it is likely to cause expensive and pointless reads to the freezer database. Exit
            // early if this is the case.
            let finalized_slot = head_state
                .finalized_checkpoint()
                .epoch
                .start_slot(slots_per_epoch);
            if request_slot < finalized_slot {
                return Err(Error::AttestingToFinalizedSlot {
                    finalized_slot,
                    request_slot,
                });
            }

            // This function will eventually fail when trying to access a slot which is
            // out-of-bounds of `state.block_roots`. This explicit error is intended to provide a
            // clearer message to the user than an ambiguous `SlotOutOfBounds` error.
            let slots_per_historical_root = T::EthSpec::slots_per_historical_root() as u64;
            let lowest_permissible_slot =
                head_state.slot().saturating_sub(slots_per_historical_root);
            if request_slot < lowest_permissible_slot {
                return Err(Error::AttestingToAncientSlot {
                    lowest_permissible_slot,
                    request_slot,
                });
            }

            if request_slot >= head_state.slot() {
                // When attesting to the head slot or later, always use the head of the chain.
                beacon_block_root = head.beacon_block_root;
                beacon_state_root = head.beacon_state_root();
            } else {
                // Permit attesting to slots *prior* to the current head. This is desirable when
                // the VC and BN are out-of-sync due to time issues or overloading.
                beacon_block_root = *head_state.get_block_root(request_slot)?;
                beacon_state_root = *head_state.get_state_root(request_slot)?;
            };

            let target_slot = request_epoch.start_slot(T::EthSpec::slots_per_epoch());
            let target_root = if head_state.slot() <= target_slot {
                // If the state is earlier than the target slot then the target *must* be the head
                // block root.
                beacon_block_root
            } else {
                *head_state.get_block_root(target_slot)?
            };
            target = Checkpoint {
                epoch: request_epoch,
                root: target_root,
            };

            current_epoch_attesting_info = if head_state.current_epoch() == request_epoch {
                // When the head state is in the same epoch as the request, all the information
                // required to attest is available on the head state.
                Some((
                    head_state.current_justified_checkpoint(),
                    head_state
                        .get_beacon_committee(request_slot, request_index)?
                        .committee
                        .len(),
                ))
            } else {
                // If the head state is in a *different* epoch to the request, more work is required
                // to determine the justified checkpoint and committee length.
                None
            };

            // Determine the key for `self.attester_cache`, in case it is required later in this
            // routine.
            attester_cache_key =
                AttesterCacheKey::new(request_epoch, head_state, beacon_block_root)?;
        }
        drop(head_timer);

        // Only attest to a block if it is fully verified (i.e. not optimistic or invalid).
        match self
            .canonical_head
            .fork_choice_read_lock()
            .get_block_execution_status(&beacon_block_root)
        {
            Some(execution_status) if execution_status.is_valid_or_irrelevant() => (),
            Some(execution_status) => {
                return Err(Error::HeadBlockNotFullyVerified {
                    beacon_block_root,
                    execution_status,
                })
            }
            None => return Err(Error::HeadMissingFromForkChoice(beacon_block_root)),
        };

        /*
         *  Phase 2/2:
         *
         *  If the justified checkpoint and committee length from the head are suitable for this
         *  attestation, use them. If not, try the attester cache. If the cache misses, load a state
         *  from disk and prime the cache with it.
         */

        let cache_timer =
            metrics::start_timer(&metrics::ATTESTATION_PRODUCTION_CACHE_INTERACTION_SECONDS);
        let (justified_checkpoint, committee_len) =
            if let Some((justified_checkpoint, committee_len)) = current_epoch_attesting_info {
                // The head state is in the same epoch as the attestation, so there is no more
                // required information.
                (justified_checkpoint, committee_len)
            } else if let Some(cached_values) = self.attester_cache.get::<T::EthSpec>(
                &attester_cache_key,
                request_slot,
                request_index,
                &self.spec,
            )? {
                // The suitable values were already cached. Return them.
                cached_values
            } else {
                debug!(
                    self.log,
                    "Attester cache miss";
                    "beacon_block_root" => ?beacon_block_root,
                    "head_state_slot" => %head_state_slot,
                    "request_slot" => %request_slot,
                );

                // Neither the head state, nor the attester cache was able to produce the required
                // information to attest in this epoch. So, load a `BeaconState` from disk and use
                // it to fulfil the request (and prime the cache to avoid this next time).
                let _cache_build_timer =
                    metrics::start_timer(&metrics::ATTESTATION_PRODUCTION_CACHE_PRIME_SECONDS);
                self.attester_cache.load_and_cache_state(
                    beacon_state_root,
                    attester_cache_key,
                    request_slot,
                    request_index,
                    self,
                )?
            };
        drop(cache_timer);

        Ok(Attestation {
            aggregation_bits: BitList::with_capacity(committee_len)?,
            data: AttestationData {
                slot: request_slot,
                index: request_index,
                beacon_block_root,
                source: justified_checkpoint,
                target,
            },
            signature: AggregateSignature::empty(),
        })
    }

    /// Performs the same validation as `Self::verify_unaggregated_attestation_for_gossip`, but for
    /// multiple attestations using batch BLS verification. Batch verification can provide
    /// significant CPU-time savings compared to individual verification.
    pub fn batch_verify_unaggregated_attestations_for_gossip<'a, I>(
        &self,
        attestations: I,
    ) -> Result<
        Vec<Result<VerifiedUnaggregatedAttestation<'a, T>, AttestationError>>,
        AttestationError,
    >
    where
        I: Iterator<Item = (&'a Attestation<T::EthSpec>, Option<SubnetId>)> + ExactSizeIterator,
    {
        batch_verify_unaggregated_attestations(attestations, self)
    }

    /// Accepts some `Attestation` from the network and attempts to verify it, returning `Ok(_)` if
    /// it is valid to be (re)broadcast on the gossip network.
    ///
    /// The attestation must be "unaggregated", that is it must have exactly one
    /// aggregation bit set.
    pub fn verify_unaggregated_attestation_for_gossip<'a>(
        &self,
        unaggregated_attestation: &'a Attestation<T::EthSpec>,
        subnet_id: Option<SubnetId>,
    ) -> Result<VerifiedUnaggregatedAttestation<'a, T>, AttestationError> {
        metrics::inc_counter(&metrics::UNAGGREGATED_ATTESTATION_PROCESSING_REQUESTS);
        let _timer =
            metrics::start_timer(&metrics::UNAGGREGATED_ATTESTATION_GOSSIP_VERIFICATION_TIMES);

        VerifiedUnaggregatedAttestation::verify(unaggregated_attestation, subnet_id, self).map(
            |v| {
                // This method is called for API and gossip attestations, so this covers all unaggregated attestation events
                if let Some(event_handler) = self.event_handler.as_ref() {
                    if event_handler.has_attestation_subscribers() {
                        event_handler
                            .register(EventKind::Attestation(Box::new(v.attestation().clone())));
                    }
                }
                metrics::inc_counter(&metrics::UNAGGREGATED_ATTESTATION_PROCESSING_SUCCESSES);
                v
            },
        )
    }

    /// Performs the same validation as `Self::verify_aggregated_attestation_for_gossip`, but for
    /// multiple attestations using batch BLS verification. Batch verification can provide
    /// significant CPU-time savings compared to individual verification.
    pub fn batch_verify_aggregated_attestations_for_gossip<'a, I>(
        &self,
        aggregates: I,
    ) -> Result<Vec<Result<VerifiedAggregatedAttestation<'a, T>, AttestationError>>, AttestationError>
    where
        I: Iterator<Item = &'a SignedAggregateAndProof<T::EthSpec>> + ExactSizeIterator,
    {
        batch_verify_aggregated_attestations(aggregates, self)
    }

    /// Accepts some `SignedAggregateAndProof` from the network and attempts to verify it,
    /// returning `Ok(_)` if it is valid to be (re)broadcast on the gossip network.
    pub fn verify_aggregated_attestation_for_gossip<'a>(
        &self,
        signed_aggregate: &'a SignedAggregateAndProof<T::EthSpec>,
    ) -> Result<VerifiedAggregatedAttestation<'a, T>, AttestationError> {
        metrics::inc_counter(&metrics::AGGREGATED_ATTESTATION_PROCESSING_REQUESTS);
        let _timer =
            metrics::start_timer(&metrics::AGGREGATED_ATTESTATION_GOSSIP_VERIFICATION_TIMES);

        VerifiedAggregatedAttestation::verify(signed_aggregate, self).map(|v| {
            // This method is called for API and gossip attestations, so this covers all aggregated attestation events
            if let Some(event_handler) = self.event_handler.as_ref() {
                if event_handler.has_attestation_subscribers() {
                    event_handler
                        .register(EventKind::Attestation(Box::new(v.attestation().clone())));
                }
            }
            metrics::inc_counter(&metrics::AGGREGATED_ATTESTATION_PROCESSING_SUCCESSES);
            v
        })
    }

    /// Accepts some `SyncCommitteeMessage` from the network and attempts to verify it, returning `Ok(_)` if
    /// it is valid to be (re)broadcast on the gossip network.
    pub fn verify_sync_committee_message_for_gossip(
        &self,
        sync_message: SyncCommitteeMessage,
        subnet_id: SyncSubnetId,
    ) -> Result<VerifiedSyncCommitteeMessage, SyncCommitteeError> {
        metrics::inc_counter(&metrics::SYNC_MESSAGE_PROCESSING_REQUESTS);
        let _timer = metrics::start_timer(&metrics::SYNC_MESSAGE_GOSSIP_VERIFICATION_TIMES);

        VerifiedSyncCommitteeMessage::verify(sync_message, subnet_id, self).map(|v| {
            metrics::inc_counter(&metrics::SYNC_MESSAGE_PROCESSING_SUCCESSES);
            v
        })
    }

    /// Accepts some `SignedContributionAndProof` from the network and attempts to verify it,
    /// returning `Ok(_)` if it is valid to be (re)broadcast on the gossip network.
    pub fn verify_sync_contribution_for_gossip(
        &self,
        sync_contribution: SignedContributionAndProof<T::EthSpec>,
    ) -> Result<VerifiedSyncContribution<T>, SyncCommitteeError> {
        metrics::inc_counter(&metrics::SYNC_CONTRIBUTION_PROCESSING_REQUESTS);
        let _timer = metrics::start_timer(&metrics::SYNC_CONTRIBUTION_GOSSIP_VERIFICATION_TIMES);
        VerifiedSyncContribution::verify(sync_contribution, self).map(|v| {
            if let Some(event_handler) = self.event_handler.as_ref() {
                if event_handler.has_contribution_subscribers() {
                    event_handler.register(EventKind::ContributionAndProof(Box::new(
                        v.aggregate().clone(),
                    )));
                }
            }
            metrics::inc_counter(&metrics::SYNC_CONTRIBUTION_PROCESSING_SUCCESSES);
            v
        })
    }

<<<<<<< HEAD
=======
    /// Accepts some `BlobsSidecar` received over from the network and attempts to verify it,
    /// returning `Ok(_)` if it is valid to be (re)broadcast on the gossip network.
    pub fn verify_blobs_sidecar_for_gossip<'a>(
        &self,
        blobs_sidecar: &'a BlobsSidecar<T::EthSpec>,
    ) -> Result<VerifiedBlobsSidecar<'a, T>, BlobError> {
        metrics::inc_counter(&metrics::BLOBS_SIDECAR_PROCESSING_REQUESTS);
        let _timer = metrics::start_timer(&metrics::BLOBS_SIDECAR_GOSSIP_VERIFICATION_TIMES);
        VerifiedBlobsSidecar::verify(blobs_sidecar, self).map(|v| {
            if let Some(_event_handler) = self.event_handler.as_ref() {
                // TODO: Handle sse events
            }
            metrics::inc_counter(&metrics::BLOBS_SIDECAR_PROCESSING_SUCCESSES);
            v
        })
    }

    /// Accepts some 'LightClientFinalityUpdate' from the network and attempts to verify it
    pub fn verify_finality_update_for_gossip(
        self: &Arc<Self>,
        light_client_finality_update: LightClientFinalityUpdate<T::EthSpec>,
        seen_timestamp: Duration,
    ) -> Result<VerifiedLightClientFinalityUpdate<T>, LightClientFinalityUpdateError> {
        VerifiedLightClientFinalityUpdate::verify(
            light_client_finality_update,
            self,
            seen_timestamp,
        )
        .map(|v| {
            metrics::inc_counter(&metrics::FINALITY_UPDATE_PROCESSING_SUCCESSES);
            v
        })
    }

    /// Accepts some 'LightClientOptimisticUpdate' from the network and attempts to verify it
    pub fn verify_optimistic_update_for_gossip(
        self: &Arc<Self>,
        light_client_optimistic_update: LightClientOptimisticUpdate<T::EthSpec>,
        seen_timestamp: Duration,
    ) -> Result<VerifiedLightClientOptimisticUpdate<T>, LightClientOptimisticUpdateError> {
        VerifiedLightClientOptimisticUpdate::verify(
            light_client_optimistic_update,
            self,
            seen_timestamp,
        )
        .map(|v| {
            metrics::inc_counter(&metrics::OPTIMISTIC_UPDATE_PROCESSING_SUCCESSES);
            v
        })
    }

>>>>>>> 2c7ebc72
    /// Accepts some attestation-type object and attempts to verify it in the context of fork
    /// choice. If it is valid it is applied to `self.fork_choice`.
    ///
    /// Common items that implement `VerifiedAttestation`:
    ///
    /// - `VerifiedUnaggregatedAttestation`
    /// - `VerifiedAggregatedAttestation`
    pub fn apply_attestation_to_fork_choice(
        &self,
        verified: &impl VerifiedAttestation<T>,
    ) -> Result<(), Error> {
        let _timer = metrics::start_timer(&metrics::FORK_CHOICE_PROCESS_ATTESTATION_TIMES);

        self.canonical_head
            .fork_choice_write_lock()
            .on_attestation(
                self.slot()?,
                verified.indexed_attestation(),
                AttestationFromBlock::False,
                &self.spec,
            )
            .map_err(Into::into)
    }

    /// Accepts an `VerifiedUnaggregatedAttestation` and attempts to apply it to the "naive
    /// aggregation pool".
    ///
    /// The naive aggregation pool is used by local validators to produce
    /// `SignedAggregateAndProof`.
    ///
    /// If the attestation is too old (low slot) to be included in the pool it is simply dropped
    /// and no error is returned.
    pub fn add_to_naive_aggregation_pool(
        &self,
        unaggregated_attestation: &impl VerifiedAttestation<T>,
    ) -> Result<(), AttestationError> {
        let _timer = metrics::start_timer(&metrics::ATTESTATION_PROCESSING_APPLY_TO_AGG_POOL);

        let attestation = unaggregated_attestation.attestation();

        match self.naive_aggregation_pool.write().insert(attestation) {
            Ok(outcome) => trace!(
                self.log,
                "Stored unaggregated attestation";
                "outcome" => ?outcome,
                "index" => attestation.data.index,
                "slot" => attestation.data.slot.as_u64(),
            ),
            Err(NaiveAggregationError::SlotTooLow {
                slot,
                lowest_permissible_slot,
            }) => {
                trace!(
                    self.log,
                    "Refused to store unaggregated attestation";
                    "lowest_permissible_slot" => lowest_permissible_slot.as_u64(),
                    "slot" => slot.as_u64(),
                );
            }
            Err(e) => {
                error!(
                        self.log,
                        "Failed to store unaggregated attestation";
                        "error" => ?e,
                        "index" => attestation.data.index,
                        "slot" => attestation.data.slot.as_u64(),
                );
                return Err(Error::from(e).into());
            }
        };

        Ok(())
    }

    /// Accepts a `VerifiedSyncCommitteeMessage` and attempts to apply it to the "naive
    /// aggregation pool".
    ///
    /// The naive aggregation pool is used by local validators to produce
    /// `SignedContributionAndProof`.
    ///
    /// If the sync message is too old (low slot) to be included in the pool it is simply dropped
    /// and no error is returned.
    pub fn add_to_naive_sync_aggregation_pool(
        &self,
        verified_sync_committee_message: VerifiedSyncCommitteeMessage,
    ) -> Result<VerifiedSyncCommitteeMessage, SyncCommitteeError> {
        let sync_message = verified_sync_committee_message.sync_message();
        let positions_by_subnet_id: &HashMap<SyncSubnetId, Vec<usize>> =
            verified_sync_committee_message.subnet_positions();
        for (subnet_id, positions) in positions_by_subnet_id.iter() {
            for position in positions {
                let _timer =
                    metrics::start_timer(&metrics::SYNC_CONTRIBUTION_PROCESSING_APPLY_TO_AGG_POOL);
                let contribution = SyncCommitteeContribution::from_message(
                    sync_message,
                    subnet_id.into(),
                    *position,
                )?;

                match self
                    .naive_sync_aggregation_pool
                    .write()
                    .insert(&contribution)
                {
                    Ok(outcome) => trace!(
                        self.log,
                        "Stored unaggregated sync committee message";
                        "outcome" => ?outcome,
                        "index" => sync_message.validator_index,
                        "slot" => sync_message.slot.as_u64(),
                    ),
                    Err(NaiveAggregationError::SlotTooLow {
                        slot,
                        lowest_permissible_slot,
                    }) => {
                        trace!(
                            self.log,
                            "Refused to store unaggregated sync committee message";
                            "lowest_permissible_slot" => lowest_permissible_slot.as_u64(),
                            "slot" => slot.as_u64(),
                        );
                    }
                    Err(e) => {
                        error!(
                                self.log,
                                "Failed to store unaggregated sync committee message";
                                "error" => ?e,
                                "index" => sync_message.validator_index,
                                "slot" => sync_message.slot.as_u64(),
                        );
                        return Err(Error::from(e).into());
                    }
                };
            }
        }
        Ok(verified_sync_committee_message)
    }

    /// Accepts a `VerifiedAttestation` and attempts to apply it to `self.op_pool`.
    ///
    /// The op pool is used by local block producers to pack blocks with operations.
    pub fn add_to_block_inclusion_pool<A>(
        &self,
        verified_attestation: A,
    ) -> Result<(), AttestationError>
    where
        A: VerifiedAttestation<T>,
    {
        let _timer = metrics::start_timer(&metrics::ATTESTATION_PROCESSING_APPLY_TO_OP_POOL);

        // If there's no eth1 chain then it's impossible to produce blocks and therefore
        // useless to put things in the op pool.
        if self.eth1_chain.is_some() {
            let (attestation, attesting_indices) =
                verified_attestation.into_attestation_and_indices();
            self.op_pool
                .insert_attestation(attestation, attesting_indices)
                .map_err(Error::from)?;
        }

        Ok(())
    }

    /// Accepts a `VerifiedSyncContribution` and attempts to apply it to `self.op_pool`.
    ///
    /// The op pool is used by local block producers to pack blocks with operations.
    pub fn add_contribution_to_block_inclusion_pool(
        &self,
        contribution: VerifiedSyncContribution<T>,
    ) -> Result<(), SyncCommitteeError> {
        let _timer = metrics::start_timer(&metrics::SYNC_CONTRIBUTION_PROCESSING_APPLY_TO_OP_POOL);

        // If there's no eth1 chain then it's impossible to produce blocks and therefore
        // useless to put things in the op pool.
        if self.eth1_chain.is_some() {
            self.op_pool
                .insert_sync_contribution(contribution.contribution())
                .map_err(Error::from)?;
        }

        Ok(())
    }

    /// Filter an attestation from the op pool for shuffling compatibility.
    ///
    /// Use the provided `filter_cache` map to memoize results.
    pub fn filter_op_pool_attestation(
        &self,
        filter_cache: &mut HashMap<(Hash256, Epoch), bool>,
        att: &AttestationRef<T::EthSpec>,
        state: &BeaconState<T::EthSpec>,
    ) -> bool {
        *filter_cache
            .entry((att.data.beacon_block_root, att.checkpoint.target_epoch))
            .or_insert_with(|| {
                self.shuffling_is_compatible(
                    &att.data.beacon_block_root,
                    att.checkpoint.target_epoch,
                    state,
                )
            })
    }

    /// Check that the shuffling at `block_root` is equal to one of the shufflings of `state`.
    ///
    /// The `target_epoch` argument determines which shuffling to check compatibility with, it
    /// should be equal to the current or previous epoch of `state`, or else `false` will be
    /// returned.
    ///
    /// The compatibility check is designed to be fast: we check that the block that
    /// determined the RANDAO mix for the `target_epoch` matches the ancestor of the block
    /// identified by `block_root` (at that slot).
    pub fn shuffling_is_compatible(
        &self,
        block_root: &Hash256,
        target_epoch: Epoch,
        state: &BeaconState<T::EthSpec>,
    ) -> bool {
        self.shuffling_is_compatible_result(block_root, target_epoch, state)
            .unwrap_or_else(|e| {
                debug!(
                    self.log,
                    "Skipping attestation with incompatible shuffling";
                    "block_root" => ?block_root,
                    "target_epoch" => target_epoch,
                    "reason" => ?e,
                );
                false
            })
    }

    fn shuffling_is_compatible_result(
        &self,
        block_root: &Hash256,
        target_epoch: Epoch,
        state: &BeaconState<T::EthSpec>,
    ) -> Result<bool, Error> {
        // Compute the shuffling ID for the head state in the `target_epoch`.
        let relative_epoch = RelativeEpoch::from_epoch(state.current_epoch(), target_epoch)
            .map_err(|e| Error::BeaconStateError(e.into()))?;
        let head_shuffling_id =
            AttestationShufflingId::new(self.genesis_block_root, state, relative_epoch)?;

        // Load the block's shuffling ID from fork choice. We use the variant of `get_block` that
        // checks descent from the finalized block, so there's one case where we'll spuriously
        // return `false`: where an attestation for the previous epoch nominates the pivot block
        // which is the parent block of the finalized block. Such attestations are not useful, so
        // this doesn't matter.
        let fork_choice_lock = self.canonical_head.fork_choice_read_lock();
        let block = fork_choice_lock
            .get_block(block_root)
            .ok_or(Error::AttestationHeadNotInForkChoice(*block_root))?;
        drop(fork_choice_lock);

        let block_shuffling_id = if target_epoch == block.current_epoch_shuffling_id.shuffling_epoch
        {
            block.current_epoch_shuffling_id
        } else if target_epoch == block.next_epoch_shuffling_id.shuffling_epoch {
            block.next_epoch_shuffling_id
        } else if target_epoch > block.next_epoch_shuffling_id.shuffling_epoch {
            AttestationShufflingId {
                shuffling_epoch: target_epoch,
                shuffling_decision_block: *block_root,
            }
        } else {
            debug!(
                self.log,
                "Skipping attestation with incompatible shuffling";
                "block_root" => ?block_root,
                "target_epoch" => target_epoch,
                "reason" => "target epoch less than block epoch"
            );
            return Ok(false);
        };

        if head_shuffling_id == block_shuffling_id {
            Ok(true)
        } else {
            debug!(
                self.log,
                "Skipping attestation with incompatible shuffling";
                "block_root" => ?block_root,
                "target_epoch" => target_epoch,
                "head_shuffling_id" => ?head_shuffling_id,
                "block_shuffling_id" => ?block_shuffling_id,
            );
            Ok(false)
        }
    }

    /// Verify a voluntary exit before allowing it to propagate on the gossip network.
    pub fn verify_voluntary_exit_for_gossip(
        &self,
        exit: SignedVoluntaryExit,
    ) -> Result<ObservationOutcome<SignedVoluntaryExit, T::EthSpec>, Error> {
        // NOTE: this could be more efficient if it avoided cloning the head state
        let wall_clock_state = self.wall_clock_state()?;
        Ok(self
            .observed_voluntary_exits
            .lock()
            .verify_and_observe(exit, &wall_clock_state, &self.spec)
            .map(|exit| {
                // this method is called for both API and gossip exits, so this covers all exit events
                if let Some(event_handler) = self.event_handler.as_ref() {
                    if event_handler.has_exit_subscribers() {
                        if let ObservationOutcome::New(exit) = exit.clone() {
                            event_handler.register(EventKind::VoluntaryExit(exit.into_inner()));
                        }
                    }
                }
                exit
            })?)
    }

    /// Accept a pre-verified exit and queue it for inclusion in an appropriate block.
    pub fn import_voluntary_exit(&self, exit: SigVerifiedOp<SignedVoluntaryExit, T::EthSpec>) {
        if self.eth1_chain.is_some() {
            self.op_pool.insert_voluntary_exit(exit)
        }
    }

    /// Verify a proposer slashing before allowing it to propagate on the gossip network.
    pub fn verify_proposer_slashing_for_gossip(
        &self,
        proposer_slashing: ProposerSlashing,
    ) -> Result<ObservationOutcome<ProposerSlashing, T::EthSpec>, Error> {
        let wall_clock_state = self.wall_clock_state()?;
        Ok(self.observed_proposer_slashings.lock().verify_and_observe(
            proposer_slashing,
            &wall_clock_state,
            &self.spec,
        )?)
    }

    /// Accept some proposer slashing and queue it for inclusion in an appropriate block.
    pub fn import_proposer_slashing(
        &self,
        proposer_slashing: SigVerifiedOp<ProposerSlashing, T::EthSpec>,
    ) {
        if self.eth1_chain.is_some() {
            self.op_pool.insert_proposer_slashing(proposer_slashing)
        }
    }

    /// Verify an attester slashing before allowing it to propagate on the gossip network.
    pub fn verify_attester_slashing_for_gossip(
        &self,
        attester_slashing: AttesterSlashing<T::EthSpec>,
    ) -> Result<ObservationOutcome<AttesterSlashing<T::EthSpec>, T::EthSpec>, Error> {
        let wall_clock_state = self.wall_clock_state()?;
        Ok(self.observed_attester_slashings.lock().verify_and_observe(
            attester_slashing,
            &wall_clock_state,
            &self.spec,
        )?)
    }

    /// Accept a verified attester slashing and:
    ///
    /// 1. Apply it to fork choice.
    /// 2. Add it to the op pool.
    pub fn import_attester_slashing(
        &self,
        attester_slashing: SigVerifiedOp<AttesterSlashing<T::EthSpec>, T::EthSpec>,
    ) {
        // Add to fork choice.
        self.canonical_head
            .fork_choice_write_lock()
            .on_attester_slashing(attester_slashing.as_inner());

        // Add to the op pool (if we have the ability to propose blocks).
        if self.eth1_chain.is_some() {
            self.op_pool.insert_attester_slashing(attester_slashing)
        }
    }

    /// Verify a signed BLS to execution change before allowing it to propagate on the gossip network.
    pub fn verify_bls_to_execution_change_for_gossip(
        &self,
        bls_to_execution_change: SignedBlsToExecutionChange,
    ) -> Result<ObservationOutcome<SignedBlsToExecutionChange, T::EthSpec>, Error> {
        #[cfg(feature = "withdrawals-processing")]
        {
            let current_fork = self.spec.fork_name_at_slot::<T::EthSpec>(self.slot()?);
            if let ForkName::Base | ForkName::Altair | ForkName::Merge = current_fork {
                // Disallow BLS to execution changes prior to the Capella fork.
                return Err(Error::BlsToExecutionChangeBadFork(current_fork));
            }

            let wall_clock_state = self.wall_clock_state()?;

            Ok(self
                .observed_bls_to_execution_changes
                .lock()
                .verify_and_observe(bls_to_execution_change, &wall_clock_state, &self.spec)?)
        }

        // TODO: remove this whole block once withdrawals-processing is removed
        #[cfg(not(feature = "withdrawals-processing"))]
        {
            #[allow(clippy::drop_non_drop)]
            drop(bls_to_execution_change);
            Ok(ObservationOutcome::AlreadyKnown)
        }
    }

    /// Import a BLS to execution change to the op pool.
    pub fn import_bls_to_execution_change(
        &self,
        bls_to_execution_change: SigVerifiedOp<SignedBlsToExecutionChange, T::EthSpec>,
    ) {
        if self.eth1_chain.is_some() {
            #[cfg(feature = "withdrawals-processing")]
            self.op_pool
                .insert_bls_to_execution_change(bls_to_execution_change);

            #[cfg(not(feature = "withdrawals-processing"))]
            drop(bls_to_execution_change);
        }
    }

    /// Attempt to obtain sync committee duties from the head.
    pub fn sync_committee_duties_from_head(
        &self,
        epoch: Epoch,
        validator_indices: &[u64],
    ) -> Result<Vec<Option<SyncDuty>>, Error> {
        self.with_head(move |head| {
            head.beacon_state
                .get_sync_committee_duties(epoch, validator_indices, &self.spec)
                .map_err(Error::SyncDutiesError)
        })
    }

    /// A convenience method for spawning a blocking task. It maps an `Option` and
    /// `tokio::JoinError` into a single `BeaconChainError`.
    pub(crate) async fn spawn_blocking_handle<F, R>(
        &self,
        task: F,
        name: &'static str,
    ) -> Result<R, Error>
    where
        F: FnOnce() -> R + Send + 'static,
        R: Send + 'static,
    {
        let handle = self
            .task_executor
            .spawn_blocking_handle(task, name)
            .ok_or(Error::RuntimeShutdown)?;

        handle.await.map_err(Error::TokioJoin)
    }

    /// Accepts a `chain_segment` and filters out any uninteresting blocks (e.g., pre-finalization
    /// or already-known).
    ///
    /// This method is potentially long-running and should not run on the core executor.
    pub fn filter_chain_segment(
        self: &Arc<Self>,
        chain_segment: Vec<BlockWrapper<T::EthSpec>>,
    ) -> Result<Vec<HashBlockTuple<T::EthSpec>>, ChainSegmentResult<T::EthSpec>> {
        // This function will never import any blocks.
        let imported_blocks = 0;
        let mut filtered_chain_segment = Vec::with_capacity(chain_segment.len());

        // Produce a list of the parent root and slot of the child of each block.
        //
        // E.g., `children[0] == (chain_segment[1].parent_root(), chain_segment[1].slot())`
        let children = chain_segment
            .iter()
            .skip(1)
            .map(|block| (block.block().parent_root(), block.slot()))
            .collect::<Vec<_>>();

        for (i, block) in chain_segment.into_iter().enumerate() {
            // Ensure the block is the correct structure for the fork at `block.slot()`.
            if let Err(e) = block.block().fork_name(&self.spec) {
                return Err(ChainSegmentResult::Failed {
                    imported_blocks,
                    error: BlockError::InconsistentFork(e),
                });
            }

            let block_root = get_block_root(block.block());

            if let Some((child_parent_root, child_slot)) = children.get(i) {
                // If this block has a child in this chain segment, ensure that its parent root matches
                // the root of this block.
                //
                // Without this check it would be possible to have a block verified using the
                // incorrect shuffling. That would be bad, mmkay.
                if block_root != *child_parent_root {
                    return Err(ChainSegmentResult::Failed {
                        imported_blocks,
                        error: BlockError::NonLinearParentRoots,
                    });
                }

                // Ensure that the slots are strictly increasing throughout the chain segment.
                if *child_slot <= block.slot() {
                    return Err(ChainSegmentResult::Failed {
                        imported_blocks,
                        error: BlockError::NonLinearSlots,
                    });
                }
            }

            match check_block_relevancy(block.block(), block_root, self) {
                // If the block is relevant, add it to the filtered chain segment.
                Ok(_) => filtered_chain_segment.push((block_root, block)),
                // If the block is already known, simply ignore this block.
                Err(BlockError::BlockIsAlreadyKnown) => continue,
                // If the block is the genesis block, simply ignore this block.
                Err(BlockError::GenesisBlock) => continue,
                // If the block is is for a finalized slot, simply ignore this block.
                //
                // The block is either:
                //
                // 1. In the canonical finalized chain.
                // 2. In some non-canonical chain at a slot that has been finalized already.
                //
                // In the case of (1), there's no need to re-import and later blocks in this
                // segement might be useful.
                //
                // In the case of (2), skipping the block is valid since we should never import it.
                // However, we will potentially get a `ParentUnknown` on a later block. The sync
                // protocol will need to ensure this is handled gracefully.
                Err(BlockError::WouldRevertFinalizedSlot { .. }) => continue,
                // The block has a known parent that does not descend from the finalized block.
                // There is no need to process this block or any children.
                Err(BlockError::NotFinalizedDescendant { block_parent_root }) => {
                    return Err(ChainSegmentResult::Failed {
                        imported_blocks,
                        error: BlockError::NotFinalizedDescendant { block_parent_root },
                    });
                }
                // If there was an error whilst determining if the block was invalid, return that
                // error.
                Err(BlockError::BeaconChainError(e)) => {
                    return Err(ChainSegmentResult::Failed {
                        imported_blocks,
                        error: BlockError::BeaconChainError(e),
                    });
                }
                // If the block was decided to be irrelevant for any other reason, don't include
                // this block or any of it's children in the filtered chain segment.
                _ => break,
            }
        }

        Ok(filtered_chain_segment)
    }

    /// Attempt to verify and import a chain of blocks to `self`.
    ///
    /// The provided blocks _must_ each reference the previous block via `block.parent_root` (i.e.,
    /// be a chain). An error will be returned if this is not the case.
    ///
    /// This operation is not atomic; if one of the blocks in the chain is invalid then some prior
    /// blocks might be imported.
    ///
    /// This method is generally much more efficient than importing each block using
    /// `Self::process_block`.
    pub async fn process_chain_segment(
        self: &Arc<Self>,
        chain_segment: Vec<BlockWrapper<T::EthSpec>>,
        count_unrealized: CountUnrealized,
        notify_execution_layer: NotifyExecutionLayer,
    ) -> ChainSegmentResult<T::EthSpec> {
        let mut imported_blocks = 0;

        // Filter uninteresting blocks from the chain segment in a blocking task.
        let chain = self.clone();
        let filtered_chain_segment_future = self.spawn_blocking_handle(
            move || chain.filter_chain_segment(chain_segment),
            "filter_chain_segment",
        );
        let mut filtered_chain_segment = match filtered_chain_segment_future.await {
            Ok(Ok(filtered_segment)) => filtered_segment,
            Ok(Err(segment_result)) => return segment_result,
            Err(error) => {
                return ChainSegmentResult::Failed {
                    imported_blocks,
                    error: BlockError::BeaconChainError(error),
                }
            }
        };

        while let Some((_root, block)) = filtered_chain_segment.first() {
            // Determine the epoch of the first block in the remaining segment.
            let start_epoch = block.slot().epoch(T::EthSpec::slots_per_epoch());

            // The `last_index` indicates the position of the first block in an epoch greater
            // than the current epoch: partitioning the blocks into a run of blocks in the same
            // epoch and everything else. These same-epoch blocks can all be signature-verified with
            // the same `BeaconState`.
            let last_index = filtered_chain_segment
                .iter()
                .position(|(_root, block)| {
                    block.slot().epoch(T::EthSpec::slots_per_epoch()) > start_epoch
                })
                .unwrap_or(filtered_chain_segment.len());

            let mut blocks = filtered_chain_segment.split_off(last_index);
            std::mem::swap(&mut blocks, &mut filtered_chain_segment);

            let chain = self.clone();
            let signature_verification_future = self.spawn_blocking_handle(
                move || signature_verify_chain_segment(blocks, &chain),
                "signature_verify_chain_segment",
            );

            // Verify the signature of the blocks, returning early if the signature is invalid.
            let signature_verified_blocks = match signature_verification_future.await {
                Ok(Ok(blocks)) => blocks,
                Ok(Err(error)) => {
                    return ChainSegmentResult::Failed {
                        imported_blocks,
                        error,
                    };
                }
                Err(error) => {
                    return ChainSegmentResult::Failed {
                        imported_blocks,
                        error: BlockError::BeaconChainError(error),
                    };
                }
            };

            // Import the blocks into the chain.
            for signature_verified_block in signature_verified_blocks {
                match self
                    .process_block(
                        signature_verified_block.block_root(),
                        signature_verified_block,
                        count_unrealized,
                        notify_execution_layer,
                    )
                    .await
                {
                    Ok(_) => imported_blocks += 1,
                    Err(error) => {
                        return ChainSegmentResult::Failed {
                            imported_blocks,
                            error,
                        };
                    }
                }
            }
        }

        ChainSegmentResult::Successful { imported_blocks }
    }

    /// Returns `Ok(GossipVerifiedBlock)` if the supplied `block` should be forwarded onto the
    /// gossip network. The block is not imported into the chain, it is just partially verified.
    ///
    /// The returned `GossipVerifiedBlock` should be provided to `Self::process_block` immediately
    /// after it is returned, unless some other circumstance decides it should not be imported at
    /// all.
    ///
    /// ## Errors
    ///
    /// Returns an `Err` if the given block was invalid, or an error was encountered during
    pub async fn verify_block_for_gossip(
        self: &Arc<Self>,
        block: BlockWrapper<T::EthSpec>,
    ) -> Result<GossipVerifiedBlock<T>, BlockError<T::EthSpec>> {
        let chain = self.clone();
        self.task_executor
            .clone()
            .spawn_blocking_handle(
                move || {
                    let slot = block.slot();
                    let graffiti_string = block.message().body().graffiti().as_utf8_lossy();

                    match GossipVerifiedBlock::new(block, &chain) {
                        Ok(verified) => {
                            debug!(
                                chain.log,
                                "Successfully verified gossip block";
                                "graffiti" => graffiti_string,
                                "slot" => slot,
                                "root" => ?verified.block_root(),
                            );

                            Ok(verified)
                        }
                        Err(e) => {
                            debug!(
                                chain.log,
                                "Rejected gossip block";
                                "error" => e.to_string(),
                                "graffiti" => graffiti_string,
                                "slot" => slot,
                            );

                            Err(e)
                        }
                    }
                },
                "payload_verification_handle",
            )
            .ok_or(BeaconChainError::RuntimeShutdown)?
            .await
            .map_err(BeaconChainError::TokioJoin)?
    }

    /// Returns `Ok(block_root)` if the given `unverified_block` was successfully verified and
    /// imported into the chain.
    ///
    /// Items that implement `IntoExecutionPendingBlock` include:
    ///
    /// - `SignedBeaconBlock`
    /// - `GossipVerifiedBlock`
    ///
    /// ## Errors
    ///
    /// Returns an `Err` if the given block was invalid, or an error was encountered during
    /// verification.
    pub async fn process_block<B: IntoExecutionPendingBlock<T>>(
        self: &Arc<Self>,
        block_root: Hash256,
        unverified_block: B,
        count_unrealized: CountUnrealized,
        notify_execution_layer: NotifyExecutionLayer,
    ) -> Result<Hash256, BlockError<T::EthSpec>> {
        // Start the Prometheus timer.
        let _full_timer = metrics::start_timer(&metrics::BLOCK_PROCESSING_TIMES);

        // Increment the Prometheus counter for block processing requests.
        metrics::inc_counter(&metrics::BLOCK_PROCESSING_REQUESTS);

        let slot = unverified_block.block().slot();

        // A small closure to group the verification and import errors.
        let chain = self.clone();
        let import_block = async move {
            let execution_pending = unverified_block.into_execution_pending_block(
                block_root,
                &chain,
                notify_execution_layer,
            )?;
            chain
                .import_execution_pending_block(execution_pending, count_unrealized)
                .await
        };

        // Verify and import the block.
        match import_block.await {
            // The block was successfully verified and imported. Yay.
            Ok(block_root) => {
                trace!(
                    self.log,
                    "Beacon block imported";
                    "block_root" => ?block_root,
                     "block_slot" => slot,
                );

                // Increment the Prometheus counter for block processing successes.
                metrics::inc_counter(&metrics::BLOCK_PROCESSING_SUCCESSES);

                Ok(block_root)
            }
            Err(e @ BlockError::BeaconChainError(BeaconChainError::TokioJoin(_))) => {
                debug!(
                    self.log,
                    "Beacon block processing cancelled";
                    "error" => ?e,
                );
                Err(e)
            }
            // There was an error whilst attempting to verify and import the block. The block might
            // be partially verified or partially imported.
            Err(BlockError::BeaconChainError(e)) => {
                crit!(
                    self.log,
                    "Beacon block processing error";
                    "error" => ?e,
                );
                Err(BlockError::BeaconChainError(e))
            }
            // The block failed verification.
            Err(other) => {
                trace!(
                    self.log,
                    "Beacon block rejected";
                    "reason" => other.to_string(),
                );
                Err(other)
            }
        }
    }

    /// Accepts a fully-verified block and imports it into the chain without performing any
    /// additional verification.
    ///
    /// An error is returned if the block was unable to be imported. It may be partially imported
    /// (i.e., this function is not atomic).
    async fn import_execution_pending_block(
        self: Arc<Self>,
        execution_pending_block: ExecutionPendingBlock<T>,
        count_unrealized: CountUnrealized,
    ) -> Result<Hash256, BlockError<T::EthSpec>> {
        let ExecutionPendingBlock {
            block,
            block_root,
            state,
            parent_block,
            confirmed_state_roots,
            payload_verification_handle,
            parent_eth1_finalization_data,
            consensus_context,
        } = execution_pending_block;

        let PayloadVerificationOutcome {
            payload_verification_status,
            is_valid_merge_transition_block,
        } = payload_verification_handle
            .await
            .map_err(BeaconChainError::TokioJoin)?
            .ok_or(BeaconChainError::RuntimeShutdown)??;

        // Log the PoS pandas if a merge transition just occurred.
        if is_valid_merge_transition_block {
            info!(self.log, "{}", POS_PANDA_BANNER);
            info!(
                self.log,
                "Proof of Stake Activated";
                "slot" => block.slot()
            );
            info!(
                self.log, "";
                "Terminal POW Block Hash" => ?block
                    .message()
                    .execution_payload()?
                    .parent_hash()
                    .into_root()
            );
            info!(
                self.log, "";
                "Merge Transition Block Root" => ?block.message().tree_hash_root()
            );
            info!(
                self.log, "";
                "Merge Transition Execution Hash" => ?block
                    .message()
                    .execution_payload()?
                    .block_hash()
                    .into_root()
            );
        }

        let chain = self.clone();
        let block_hash = self
            .spawn_blocking_handle(
                move || {
                    chain.import_block(
                        block,
                        block_root,
                        state,
                        confirmed_state_roots,
                        payload_verification_status,
                        count_unrealized,
                        parent_block,
                        parent_eth1_finalization_data,
                        consensus_context,
                    )
                },
                "payload_verification_handle",
            )
            .await??;

        Ok(block_hash)
    }

    /// Accepts a fully-verified block and imports it into the chain without performing any
    /// additional verification.
    ///
    /// An error is returned if the block was unable to be imported. It may be partially imported
    /// (i.e., this function is not atomic).
    #[allow(clippy::too_many_arguments)]
    fn import_block(
        &self,
        signed_block: BlockWrapper<T::EthSpec>,
        block_root: Hash256,
        mut state: BeaconState<T::EthSpec>,
        confirmed_state_roots: Vec<Hash256>,
        payload_verification_status: PayloadVerificationStatus,
        count_unrealized: CountUnrealized,
        parent_block: SignedBlindedBeaconBlock<T::EthSpec>,
        parent_eth1_finalization_data: Eth1FinalizationData,
        mut consensus_context: ConsensusContext<T::EthSpec>,
    ) -> Result<Hash256, BlockError<T::EthSpec>> {
        // ----------------------------- BLOCK NOT YET ATTESTABLE ----------------------------------
        // Everything in this initial section is on the hot path between processing the block and
        // being able to attest to it. DO NOT add any extra processing in this initial section
        // unless it must run before fork choice.
        // -----------------------------------------------------------------------------------------
        let current_slot = self.slot()?;
        let current_epoch = current_slot.epoch(T::EthSpec::slots_per_epoch());
        let block = signed_block.message();
        let post_exec_timer = metrics::start_timer(&metrics::BLOCK_PROCESSING_POST_EXEC_PROCESSING);

        // Check against weak subjectivity checkpoint.
        self.check_block_against_weak_subjectivity_checkpoint(block, block_root, &state)?;

        // If there are new validators in this block, update our pubkey cache.
        //
        // The only keys imported here will be ones for validators deposited in this block, because
        // the cache *must* already have been updated for the parent block when it was imported.
        // Newly deposited validators are not active and their keys are not required by other parts
        // of block processing. The reason we do this here and not after making the block attestable
        // is so we don't have to think about lock ordering with respect to the fork choice lock.
        // There are a bunch of places where we lock both fork choice and the pubkey cache and it
        // would be difficult to check that they all lock fork choice first.
        let mut kv_store_ops = self
            .validator_pubkey_cache
            .try_write_for(VALIDATOR_PUBKEY_CACHE_LOCK_TIMEOUT)
            .ok_or(Error::ValidatorPubkeyCacheLockTimeout)?
            .import_new_pubkeys(&state)?;

        // Apply the state to the attester cache, only if it is from the previous epoch or later.
        //
        // In a perfect scenario there should be no need to add previous-epoch states to the cache.
        // However, latency between the VC and the BN might cause the VC to produce attestations at
        // a previous slot.
        if state.current_epoch().saturating_add(1_u64) >= current_epoch {
            self.attester_cache
                .maybe_cache_state(&state, block_root, &self.spec)
                .map_err(BeaconChainError::from)?;
        }

        // Take an exclusive write-lock on fork choice. It's very important to prevent deadlocks by
        // avoiding taking other locks whilst holding this lock.
        let mut fork_choice = self.canonical_head.fork_choice_write_lock();

        // Do not import a block that doesn't descend from the finalized root.
        let signed_block = check_block_is_finalized_descendant(self, &fork_choice, signed_block)?;
        let block = signed_block.message();

        // Register the new block with the fork choice service.
        {
            let _fork_choice_block_timer =
                metrics::start_timer(&metrics::FORK_CHOICE_PROCESS_BLOCK_TIMES);
            let block_delay = self
                .slot_clock
                .seconds_from_current_slot_start(self.spec.seconds_per_slot)
                .ok_or(Error::UnableToComputeTimeAtSlot)?;

            fork_choice
                .on_block(
                    current_slot,
                    block,
                    block_root,
                    block_delay,
                    &state,
                    payload_verification_status,
                    &self.spec,
                    count_unrealized.and(self.config.count_unrealized.into()),
                )
                .map_err(|e| BlockError::BeaconChainError(e.into()))?;
        }

        // If the block is recent enough and it was not optimistically imported, check to see if it
        // becomes the head block. If so, apply it to the early attester cache. This will allow
        // attestations to the block without waiting for the block and state to be inserted to the
        // database.
        //
        // Only performing this check on recent blocks avoids slowing down sync with lots of calls
        // to fork choice `get_head`.
        //
        // Optimistically imported blocks are not added to the cache since the cache is only useful
        // for a small window of time and the complexity of keeping track of the optimistic status
        // is not worth it.
        if !payload_verification_status.is_optimistic()
            && block.slot() + EARLY_ATTESTER_CACHE_HISTORIC_SLOTS >= current_slot
        {
            let fork_choice_timer = metrics::start_timer(&metrics::BLOCK_PROCESSING_FORK_CHOICE);
            match fork_choice.get_head(current_slot, &self.spec) {
                // This block became the head, add it to the early attester cache.
                Ok(new_head_root) if new_head_root == block_root => {
                    if let Some(proto_block) = fork_choice.get_block(&block_root) {
                        if let Err(e) = self.early_attester_cache.add_head_block(
                            block_root,
                            signed_block.clone(),
                            proto_block,
                            &state,
                            &self.spec,
                        ) {
                            warn!(
                                self.log,
                                "Early attester cache insert failed";
                                "error" => ?e
                            );
                        }
                    } else {
                        warn!(
                            self.log,
                            "Early attester block missing";
                            "block_root" => ?block_root
                        );
                    }
                }
                // This block did not become the head, nothing to do.
                Ok(_) => (),
                Err(e) => error!(
                    self.log,
                    "Failed to compute head during block import";
                    "error" => ?e
                ),
            }
            drop(fork_choice_timer);
        }
        drop(post_exec_timer);

        // ---------------------------- BLOCK PROBABLY ATTESTABLE ----------------------------------
        // Most blocks are now capable of being attested to thanks to the `early_attester_cache`
        // cache above. Resume non-essential processing.
        // -----------------------------------------------------------------------------------------

        self.import_block_update_shuffling_cache(block_root, &mut state)?;
        self.import_block_observe_attestations(
            block,
            &state,
            &mut consensus_context,
            current_epoch,
        );
        self.import_block_update_validator_monitor(
            block,
            &state,
            &mut consensus_context,
            current_slot,
            parent_block.slot(),
        );
        self.import_block_update_slasher(block, &state, &mut consensus_context);

        let db_write_timer = metrics::start_timer(&metrics::BLOCK_PROCESSING_DB_WRITE);

        // Store the block and its state, and execute the confirmation batch for the intermediate
        // states, which will delete their temporary flags.
        // If the write fails, revert fork choice to the version from disk, else we can
        // end up with blocks in fork choice that are missing from disk.
        // See https://github.com/sigp/lighthouse/issues/2028
        let (signed_block, blobs) = signed_block.deconstruct();
        let block = signed_block.message();
        let mut ops: Vec<_> = confirmed_state_roots
            .into_iter()
            .map(StoreOp::DeleteStateTemporaryFlag)
            .collect();
        ops.push(StoreOp::PutBlock(block_root, signed_block.clone()));
        ops.push(StoreOp::PutState(block.state_root(), &state));

        if let Some(blobs) = blobs {
            ops.push(StoreOp::PutBlobs(block_root, blobs));
        };
        let txn_lock = self.store.hot_db.begin_rw_transaction();

        kv_store_ops.extend(self.store.convert_to_kv_batch(ops)?);

        if let Err(e) = self.store.hot_db.do_atomically(kv_store_ops) {
            error!(
                self.log,
                "Database write failed!";
                "msg" => "Restoring fork choice from disk",
                "error" => ?e,
            );

            // Clear the early attester cache to prevent attestations which we would later be unable
            // to verify due to the failure.
            self.early_attester_cache.clear();

            // Since the write failed, try to revert the canonical head back to what was stored
            // in the database. This attempts to prevent inconsistency between the database and
            // fork choice.
            if let Err(e) = self.canonical_head.restore_from_store(
                fork_choice,
                ResetPayloadStatuses::always_reset_conditionally(
                    self.config.always_reset_payload_statuses,
                ),
                self.config.count_unrealized_full,
                &self.store,
                &self.spec,
                &self.log,
            ) {
                crit!(
                    self.log,
                    "No stored fork choice found to restore from";
                    "error" => ?e,
                    "warning" => "The database is likely corrupt now, consider --purge-db"
                );
                return Err(BlockError::BeaconChainError(e));
            }

            return Err(e.into());
        }
        drop(txn_lock);

        // The fork choice write-lock is dropped *after* the on-disk database has been updated.
        // This prevents inconsistency between the two at the expense of concurrency.
        drop(fork_choice);

        // We're declaring the block "imported" at this point, since fork choice and the DB know
        // about it.
        let block_time_imported = timestamp_now();

        let parent_root = block.parent_root();
        let slot = block.slot();

        let current_eth1_finalization_data = Eth1FinalizationData {
            eth1_data: state.eth1_data().clone(),
            eth1_deposit_index: state.eth1_deposit_index(),
        };
        let current_finalized_checkpoint = state.finalized_checkpoint();

        self.snapshot_cache
            .try_write_for(BLOCK_PROCESSING_CACHE_LOCK_TIMEOUT)
            .ok_or(Error::SnapshotCacheLockTimeout)
            .map(|mut snapshot_cache| {
                snapshot_cache.insert(
                    BeaconSnapshot {
                        beacon_state: state,
                        beacon_block: signed_block.clone(),
                        beacon_block_root: block_root,
                    },
                    None,
                    &self.spec,
                )
            })
            .unwrap_or_else(|e| {
                error!(
                    self.log,
                    "Failed to insert snapshot";
                    "error" => ?e,
                    "task" => "process block"
                );
            });

        self.head_tracker
            .register_block(block_root, parent_root, slot);

        metrics::stop_timer(db_write_timer);

        metrics::inc_counter(&metrics::BLOCK_PROCESSING_SUCCESSES);

        // Update the deposit contract cache.
        self.import_block_update_deposit_contract_finalization(
            block,
            block_root,
            current_epoch,
            current_finalized_checkpoint,
            current_eth1_finalization_data,
            parent_eth1_finalization_data,
            parent_block.slot(),
        );

        // Inform the unknown block cache, in case it was waiting on this block.
        self.pre_finalization_block_cache
            .block_processed(block_root);

        self.import_block_update_metrics_and_events(
            block,
            block_root,
            block_time_imported,
            payload_verification_status,
            current_slot,
        );

        Ok(block_root)
    }

    /// Check block's consistentency with any configured weak subjectivity checkpoint.
    fn check_block_against_weak_subjectivity_checkpoint(
        &self,
        block: BeaconBlockRef<T::EthSpec>,
        block_root: Hash256,
        state: &BeaconState<T::EthSpec>,
    ) -> Result<(), BlockError<T::EthSpec>> {
        // Only perform the weak subjectivity check if it was configured.
        let wss_checkpoint = if let Some(checkpoint) = self.config.weak_subjectivity_checkpoint {
            checkpoint
        } else {
            return Ok(());
        };
        // Note: we're using the finalized checkpoint from the head state, rather than fork
        // choice.
        //
        // We are doing this to ensure that we detect changes in finalization. It's possible
        // that fork choice has already been updated to the finalized checkpoint in the block
        // we're importing.
        let current_head_finalized_checkpoint =
            self.canonical_head.cached_head().finalized_checkpoint();
        // Compare the existing finalized checkpoint with the incoming block's finalized checkpoint.
        let new_finalized_checkpoint = state.finalized_checkpoint();

        // This ensures we only perform the check once.
        if current_head_finalized_checkpoint.epoch < wss_checkpoint.epoch
            && wss_checkpoint.epoch <= new_finalized_checkpoint.epoch
        {
            if let Err(e) =
                self.verify_weak_subjectivity_checkpoint(wss_checkpoint, block_root, state)
            {
                let mut shutdown_sender = self.shutdown_sender();
                crit!(
                    self.log,
                    "Weak subjectivity checkpoint verification failed while importing block!";
                    "block_root" => ?block_root,
                    "parent_root" => ?block.parent_root(),
                    "old_finalized_epoch" => ?current_head_finalized_checkpoint.epoch,
                    "new_finalized_epoch" => ?new_finalized_checkpoint.epoch,
                    "weak_subjectivity_epoch" => ?wss_checkpoint.epoch,
                    "error" => ?e
                );
                crit!(
                    self.log,
                    "You must use the `--purge-db` flag to clear the database and restart sync. \
                         You may be on a hostile network."
                );
                shutdown_sender
                    .try_send(ShutdownReason::Failure(
                        "Weak subjectivity checkpoint verification failed. \
                             Provided block root is not a checkpoint.",
                    ))
                    .map_err(|err| {
                        BlockError::BeaconChainError(
                            BeaconChainError::WeakSubjectivtyShutdownError(err),
                        )
                    })?;
                return Err(BlockError::WeakSubjectivityConflict);
            }
        }
        Ok(())
    }

    /// Process a block for the validator monitor, including all its constituent messages.
    fn import_block_update_validator_monitor(
        &self,
        block: BeaconBlockRef<T::EthSpec>,
        state: &BeaconState<T::EthSpec>,
        ctxt: &mut ConsensusContext<T::EthSpec>,
        current_slot: Slot,
        parent_block_slot: Slot,
    ) {
        // Only register blocks with the validator monitor when the block is sufficiently close to
        // the current slot.
        if VALIDATOR_MONITOR_HISTORIC_EPOCHS as u64 * T::EthSpec::slots_per_epoch()
            + block.slot().as_u64()
            < current_slot.as_u64()
        {
            return;
        }

        // Allow the validator monitor to learn about a new valid state.
        self.validator_monitor
            .write()
            .process_valid_state(current_slot.epoch(T::EthSpec::slots_per_epoch()), state);

        let validator_monitor = self.validator_monitor.read();

        // Sync aggregate.
        if let Ok(sync_aggregate) = block.body().sync_aggregate() {
            // `SyncCommittee` for the sync_aggregate should correspond to the duty slot
            let duty_epoch = block.slot().epoch(T::EthSpec::slots_per_epoch());

            match self.sync_committee_at_epoch(duty_epoch) {
                Ok(sync_committee) => {
                    let participant_pubkeys = sync_committee
                        .pubkeys
                        .iter()
                        .zip(sync_aggregate.sync_committee_bits.iter())
                        .filter_map(|(pubkey, bit)| bit.then_some(pubkey))
                        .collect::<Vec<_>>();

                    validator_monitor.register_sync_aggregate_in_block(
                        block.slot(),
                        block.parent_root(),
                        participant_pubkeys,
                    );
                }
                Err(e) => {
                    warn!(
                        self.log,
                        "Unable to fetch sync committee";
                        "epoch" => duty_epoch,
                        "purpose" => "validator monitor",
                        "error" => ?e,
                    );
                }
            }
        }

        // Attestations.
        for attestation in block.body().attestations() {
            let indexed_attestation = match ctxt.get_indexed_attestation(state, attestation) {
                Ok(indexed) => indexed,
                Err(e) => {
                    debug!(
                        self.log,
                        "Failed to get indexed attestation";
                        "purpose" => "validator monitor",
                        "attestation_slot" => attestation.data.slot,
                        "error" => ?e,
                    );
                    continue;
                }
            };
            validator_monitor.register_attestation_in_block(
                indexed_attestation,
                parent_block_slot,
                &self.spec,
            );
        }

        for exit in block.body().voluntary_exits() {
            validator_monitor.register_block_voluntary_exit(&exit.message)
        }

        for slashing in block.body().attester_slashings() {
            validator_monitor.register_block_attester_slashing(slashing)
        }

        for slashing in block.body().proposer_slashings() {
            validator_monitor.register_block_proposer_slashing(slashing)
        }
    }

    /// Iterate through the attestations in the block and register them as "observed".
    ///
    /// This will stop us from propagating them on the gossip network.
    fn import_block_observe_attestations(
        &self,
        block: BeaconBlockRef<T::EthSpec>,
        state: &BeaconState<T::EthSpec>,
        ctxt: &mut ConsensusContext<T::EthSpec>,
        current_epoch: Epoch,
    ) {
        // To avoid slowing down sync, only observe attestations if the block is from the
        // previous epoch or later.
        if state.current_epoch() + 1 < current_epoch {
            return;
        }

        let _timer = metrics::start_timer(&metrics::BLOCK_PROCESSING_ATTESTATION_OBSERVATION);

        for a in block.body().attestations() {
            match self.observed_attestations.write().observe_item(a, None) {
                // If the observation was successful or if the slot for the attestation was too
                // low, continue.
                //
                // We ignore `SlotTooLow` since this will be very common whilst syncing.
                Ok(_) | Err(AttestationObservationError::SlotTooLow { .. }) => {}
                Err(e) => {
                    debug!(
                        self.log,
                        "Failed to register observed attestation";
                        "error" => ?e,
                        "epoch" => a.data.target.epoch
                    );
                }
            }

            let indexed_attestation = match ctxt.get_indexed_attestation(state, a) {
                Ok(indexed) => indexed,
                Err(e) => {
                    debug!(
                        self.log,
                        "Failed to get indexed attestation";
                        "purpose" => "observation",
                        "attestation_slot" => a.data.slot,
                        "error" => ?e,
                    );
                    continue;
                }
            };

            let mut observed_block_attesters = self.observed_block_attesters.write();

            for &validator_index in &indexed_attestation.attesting_indices {
                if let Err(e) = observed_block_attesters
                    .observe_validator(a.data.target.epoch, validator_index as usize)
                {
                    debug!(
                        self.log,
                        "Failed to register observed block attester";
                        "error" => ?e,
                        "epoch" => a.data.target.epoch,
                        "validator_index" => validator_index,
                    )
                }
            }
        }
    }

    /// If a slasher is configured, provide the attestations from the block.
    fn import_block_update_slasher(
        &self,
        block: BeaconBlockRef<T::EthSpec>,
        state: &BeaconState<T::EthSpec>,
        ctxt: &mut ConsensusContext<T::EthSpec>,
    ) {
        if let Some(slasher) = self.slasher.as_ref() {
            for attestation in block.body().attestations() {
                let indexed_attestation = match ctxt.get_indexed_attestation(state, attestation) {
                    Ok(indexed) => indexed,
                    Err(e) => {
                        debug!(
                            self.log,
                            "Failed to get indexed attestation";
                            "purpose" => "slasher",
                            "attestation_slot" => attestation.data.slot,
                            "error" => ?e,
                        );
                        continue;
                    }
                };
                slasher.accept_attestation(indexed_attestation.clone());
            }
        }
    }

    fn import_block_update_metrics_and_events(
        &self,
        block: BeaconBlockRef<T::EthSpec>,
        block_root: Hash256,
        block_time_imported: Duration,
        payload_verification_status: PayloadVerificationStatus,
        current_slot: Slot,
    ) {
        // Only present some metrics for blocks from the previous epoch or later.
        //
        // This helps avoid noise in the metrics during sync.
        if block.slot() + 2 * T::EthSpec::slots_per_epoch() >= current_slot {
            metrics::observe(
                &metrics::OPERATIONS_PER_BLOCK_ATTESTATION,
                block.body().attestations().len() as f64,
            );

            if let Ok(sync_aggregate) = block.body().sync_aggregate() {
                metrics::set_gauge(
                    &metrics::BLOCK_SYNC_AGGREGATE_SET_BITS,
                    sync_aggregate.num_set_bits() as i64,
                );
            }
        }

        let block_delay_total =
            get_slot_delay_ms(block_time_imported, block.slot(), &self.slot_clock);

        // Do not write to the cache for blocks older than 2 epochs, this helps reduce writes to
        // the cache during sync.
        if block_delay_total < self.slot_clock.slot_duration() * 64 {
            // Store the timestamp of the block being imported into the cache.
            self.block_times_cache.write().set_time_imported(
                block_root,
                current_slot,
                block_time_imported,
            );
        }

        // Do not store metrics if the block was > 4 slots old, this helps prevent noise during
        // sync.
        if block_delay_total < self.slot_clock.slot_duration() * 4 {
            // Observe the delay between when we observed the block and when we imported it.
            let block_delays = self.block_times_cache.read().get_block_delays(
                block_root,
                self.slot_clock
                    .start_of(current_slot)
                    .unwrap_or_else(|| Duration::from_secs(0)),
            );

            metrics::observe_duration(
                &metrics::BEACON_BLOCK_IMPORTED_OBSERVED_DELAY_TIME,
                block_delays
                    .imported
                    .unwrap_or_else(|| Duration::from_secs(0)),
            );
        }

        if let Some(event_handler) = self.event_handler.as_ref() {
            if event_handler.has_block_subscribers() {
                event_handler.register(EventKind::Block(SseBlock {
                    slot: block.slot(),
                    block: block_root,
                    execution_optimistic: payload_verification_status.is_optimistic(),
                }));
            }
        }
    }

    fn import_block_update_shuffling_cache(
        &self,
        block_root: Hash256,
        state: &mut BeaconState<T::EthSpec>,
    ) -> Result<(), BlockError<T::EthSpec>> {
        // For the current and next epoch of this state, ensure we have the shuffling from this
        // block in our cache.
        for relative_epoch in [RelativeEpoch::Current, RelativeEpoch::Next] {
            let shuffling_id = AttestationShufflingId::new(block_root, state, relative_epoch)?;

            let shuffling_is_cached = self
                .shuffling_cache
                .try_read_for(ATTESTATION_CACHE_LOCK_TIMEOUT)
                .ok_or(Error::AttestationCacheLockTimeout)?
                .contains(&shuffling_id);

            if !shuffling_is_cached {
                state.build_committee_cache(relative_epoch, &self.spec)?;
                let committee_cache = state.committee_cache(relative_epoch)?;
                self.shuffling_cache
                    .try_write_for(ATTESTATION_CACHE_LOCK_TIMEOUT)
                    .ok_or(Error::AttestationCacheLockTimeout)?
                    .insert_committee_cache(shuffling_id, committee_cache);
            }
        }
        Ok(())
    }

    #[allow(clippy::too_many_arguments)]
    fn import_block_update_deposit_contract_finalization(
        &self,
        block: BeaconBlockRef<T::EthSpec>,
        block_root: Hash256,
        current_epoch: Epoch,
        current_finalized_checkpoint: Checkpoint,
        current_eth1_finalization_data: Eth1FinalizationData,
        parent_eth1_finalization_data: Eth1FinalizationData,
        parent_block_slot: Slot,
    ) {
        // Do not write to eth1 finalization cache for blocks older than 5 epochs.
        if block.slot().epoch(T::EthSpec::slots_per_epoch()) + 5 < current_epoch {
            return;
        }

        let parent_block_epoch = parent_block_slot.epoch(T::EthSpec::slots_per_epoch());
        if parent_block_epoch < current_epoch {
            // we've crossed epoch boundary, store Eth1FinalizationData
            let (checkpoint, eth1_finalization_data) =
                if block.slot() % T::EthSpec::slots_per_epoch() == 0 {
                    // current block is the checkpoint
                    (
                        Checkpoint {
                            epoch: current_epoch,
                            root: block_root,
                        },
                        current_eth1_finalization_data,
                    )
                } else {
                    // parent block is the checkpoint
                    (
                        Checkpoint {
                            epoch: current_epoch,
                            root: block.parent_root(),
                        },
                        parent_eth1_finalization_data,
                    )
                };

            if let Some(finalized_eth1_data) = self
                .eth1_finalization_cache
                .try_write_for(ETH1_FINALIZATION_CACHE_LOCK_TIMEOUT)
                .and_then(|mut cache| {
                    cache.insert(checkpoint, eth1_finalization_data);
                    cache.finalize(&current_finalized_checkpoint)
                })
            {
                if let Some(eth1_chain) = self.eth1_chain.as_ref() {
                    let finalized_deposit_count = finalized_eth1_data.deposit_count;
                    eth1_chain.finalize_eth1_data(finalized_eth1_data);
                    debug!(
                        self.log,
                        "called eth1_chain.finalize_eth1_data()";
                        "epoch" => current_finalized_checkpoint.epoch,
                        "deposit count" => finalized_deposit_count,
                    );
                }
            }
        }
    }

    /// If configured, wait for the fork choice run at the start of the slot to complete.
    fn wait_for_fork_choice_before_block_production(
        self: &Arc<Self>,
        slot: Slot,
    ) -> Result<(), BlockProductionError> {
        if let Some(rx) = &self.fork_choice_signal_rx {
            let current_slot = self
                .slot()
                .map_err(|_| BlockProductionError::UnableToReadSlot)?;

            let timeout = Duration::from_millis(self.config.fork_choice_before_proposal_timeout_ms);

            if slot == current_slot || slot == current_slot + 1 {
                match rx.wait_for_fork_choice(slot, timeout) {
                    ForkChoiceWaitResult::Success(fc_slot) => {
                        debug!(
                            self.log,
                            "Fork choice successfully updated before block production";
                            "slot" => slot,
                            "fork_choice_slot" => fc_slot,
                        );
                    }
                    ForkChoiceWaitResult::Behind(fc_slot) => {
                        warn!(
                            self.log,
                            "Fork choice notifier out of sync with block production";
                            "fork_choice_slot" => fc_slot,
                            "slot" => slot,
                            "message" => "this block may be orphaned",
                        );
                    }
                    ForkChoiceWaitResult::TimeOut => {
                        warn!(
                            self.log,
                            "Timed out waiting for fork choice before proposal";
                            "message" => "this block may be orphaned",
                        );
                    }
                }
            } else {
                error!(
                    self.log,
                    "Producing block at incorrect slot";
                    "block_slot" => slot,
                    "current_slot" => current_slot,
                    "message" => "check clock sync, this block may be orphaned",
                );
            }
        }
        Ok(())
    }

    /// Produce a new block at the given `slot`.
    ///
    /// The produced block will not be inherently valid, it must be signed by a block producer.
    /// Block signing is out of the scope of this function and should be done by a separate program.
    pub async fn produce_block<Payload: AbstractExecPayload<T::EthSpec> + 'static>(
        self: &Arc<Self>,
        randao_reveal: Signature,
        slot: Slot,
        validator_graffiti: Option<Graffiti>,
    ) -> Result<BeaconBlockAndState<T::EthSpec, Payload>, BlockProductionError> {
        self.produce_block_with_verification(
            randao_reveal,
            slot,
            validator_graffiti,
            ProduceBlockVerification::VerifyRandao,
        )
        .await
    }

    /// Same as `produce_block` but allowing for configuration of RANDAO-verification.
    pub async fn produce_block_with_verification<
        Payload: AbstractExecPayload<T::EthSpec> + 'static,
    >(
        self: &Arc<Self>,
        randao_reveal: Signature,
        slot: Slot,
        validator_graffiti: Option<Graffiti>,
        verification: ProduceBlockVerification,
    ) -> Result<BeaconBlockAndState<T::EthSpec, Payload>, BlockProductionError> {
        // Part 1/2 (blocking)
        //
        // Load the parent state from disk.
        let chain = self.clone();
        let (state, state_root_opt) = self
            .task_executor
            .spawn_blocking_handle(
                move || chain.load_state_for_block_production::<Payload>(slot),
                "produce_partial_beacon_block",
            )
            .ok_or(BlockProductionError::ShuttingDown)?
            .await
            .map_err(BlockProductionError::TokioJoin)??;

        // Part 2/2 (async, with some blocking components)
        //
        // Produce the block upon the state
        self.produce_block_on_state::<Payload>(
            state,
            state_root_opt,
            slot,
            randao_reveal,
            validator_graffiti,
            verification,
        )
        .await
    }

    /// Load a beacon state from the database for block production. This is a long-running process
    /// that should not be performed in an `async` context.
    fn load_state_for_block_production<Payload: ExecPayload<T::EthSpec>>(
        self: &Arc<Self>,
        slot: Slot,
    ) -> Result<(BeaconState<T::EthSpec>, Option<Hash256>), BlockProductionError> {
        metrics::inc_counter(&metrics::BLOCK_PRODUCTION_REQUESTS);
        let _complete_timer = metrics::start_timer(&metrics::BLOCK_PRODUCTION_TIMES);

        let fork_choice_timer = metrics::start_timer(&metrics::BLOCK_PRODUCTION_FORK_CHOICE_TIMES);
        self.wait_for_fork_choice_before_block_production(slot)?;
        drop(fork_choice_timer);

        // Producing a block requires the tree hash cache, so clone a full state corresponding to
        // the head from the snapshot cache. Unfortunately we can't move the snapshot out of the
        // cache (which would be fast), because we need to re-process the block after it has been
        // signed. If we miss the cache or we're producing a block that conflicts with the head,
        // fall back to getting the head from `slot - 1`.
        let state_load_timer = metrics::start_timer(&metrics::BLOCK_PRODUCTION_STATE_LOAD_TIMES);

        // Atomically read some values from the head whilst avoiding holding cached head `Arc` any
        // longer than necessary.
        let (head_slot, head_block_root) = {
            let head = self.canonical_head.cached_head();
            (head.head_slot(), head.head_block_root())
        };
        let (state, state_root_opt) = if head_slot < slot {
            // Attempt an aggressive re-org if configured and the conditions are right.
            if let Some(re_org_state) = self.get_state_for_re_org(slot, head_slot, head_block_root)
            {
                info!(
                    self.log,
                    "Proposing block to re-org current head";
                    "slot" => slot,
                    "head_to_reorg" => %head_block_root,
                );
                (re_org_state.pre_state, re_org_state.state_root)
            }
            // Normal case: proposing a block atop the current head. Use the snapshot cache.
            else if let Some(pre_state) = self
                .snapshot_cache
                .try_read_for(BLOCK_PROCESSING_CACHE_LOCK_TIMEOUT)
                .and_then(|snapshot_cache| {
                    snapshot_cache.get_state_for_block_production(head_block_root)
                })
            {
                (pre_state.pre_state, pre_state.state_root)
            } else {
                warn!(
                    self.log,
                    "Block production cache miss";
                    "message" => "this block is more likely to be orphaned",
                    "slot" => slot,
                );
                let state = self
                    .state_at_slot(slot - 1, StateSkipConfig::WithStateRoots)
                    .map_err(|_| BlockProductionError::UnableToProduceAtSlot(slot))?;

                (state, None)
            }
        } else {
            warn!(
                self.log,
                "Producing block that conflicts with head";
                "message" => "this block is more likely to be orphaned",
                "slot" => slot,
            );
            let state = self
                .state_at_slot(slot - 1, StateSkipConfig::WithStateRoots)
                .map_err(|_| BlockProductionError::UnableToProduceAtSlot(slot))?;

            (state, None)
        };

        drop(state_load_timer);

        Ok((state, state_root_opt))
    }

    /// Fetch the beacon state to use for producing a block if a 1-slot proposer re-org is viable.
    ///
    /// This function will return `None` if proposer re-orgs are disabled.
    fn get_state_for_re_org(
        &self,
        slot: Slot,
        head_slot: Slot,
        canonical_head: Hash256,
    ) -> Option<BlockProductionPreState<T::EthSpec>> {
        let re_org_threshold = self.config.re_org_threshold?;

        if self.spec.proposer_score_boost.is_none() {
            warn!(
                self.log,
                "Ignoring proposer re-org configuration";
                "reason" => "this network does not have proposer boost enabled"
            );
            return None;
        }

        let slot_delay = self
            .slot_clock
            .seconds_from_current_slot_start(self.spec.seconds_per_slot)
            .or_else(|| {
                warn!(
                    self.log,
                    "Not attempting re-org";
                    "error" => "unable to read slot clock"
                );
                None
            })?;

        // Attempt a proposer re-org if:
        //
        // 1. It seems we have time to propagate and still receive the proposer boost.
        // 2. The current head block was seen late.
        // 3. The `get_proposer_head` conditions from fork choice pass.
        let proposing_on_time = slot_delay < max_re_org_slot_delay(self.spec.seconds_per_slot);
        if !proposing_on_time {
            debug!(
                self.log,
                "Not attempting re-org";
                "reason" => "not proposing on time",
            );
            return None;
        }

        let head_late = self.block_observed_after_attestation_deadline(canonical_head, head_slot);
        if !head_late {
            debug!(
                self.log,
                "Not attempting re-org";
                "reason" => "head not late"
            );
            return None;
        }

        // Is the current head weak and appropriate for re-orging?
        let proposer_head_timer =
            metrics::start_timer(&metrics::BLOCK_PRODUCTION_GET_PROPOSER_HEAD_TIMES);
        let proposer_head = self
            .canonical_head
            .fork_choice_read_lock()
            .get_proposer_head(
                slot,
                canonical_head,
                re_org_threshold,
                self.config.re_org_max_epochs_since_finalization,
            )
            .map_err(|e| match e {
                ProposerHeadError::DoNotReOrg(reason) => {
                    debug!(
                        self.log,
                        "Not attempting re-org";
                        "reason" => %reason,
                    );
                }
                ProposerHeadError::Error(e) => {
                    warn!(
                        self.log,
                        "Not attempting re-org";
                        "error" => ?e,
                    );
                }
            })
            .ok()?;
        drop(proposer_head_timer);
        let re_org_parent_block = proposer_head.parent_node.root;

        // Only attempt a re-org if we hit the snapshot cache.
        let pre_state = self
            .snapshot_cache
            .try_read_for(BLOCK_PROCESSING_CACHE_LOCK_TIMEOUT)
            .and_then(|snapshot_cache| {
                snapshot_cache.get_state_for_block_production(re_org_parent_block)
            })
            .or_else(|| {
                debug!(
                    self.log,
                    "Not attempting re-org";
                    "reason" => "missed snapshot cache",
                    "parent_block" => ?re_org_parent_block,
                );
                None
            })?;

        info!(
            self.log,
            "Attempting re-org due to weak head";
            "weak_head" => ?canonical_head,
            "parent" => ?re_org_parent_block,
            "head_weight" => proposer_head.head_node.weight,
            "threshold_weight" => proposer_head.re_org_weight_threshold
        );

        Some(pre_state)
    }

    /// Get the proposer index and `prev_randao` value for a proposal at slot `proposal_slot`.
    ///
    /// The `proposer_head` may be the head block of `cached_head` or its parent. An error will
    /// be returned for any other value.
    pub fn get_pre_payload_attributes(
        &self,
        proposal_slot: Slot,
        proposer_head: Hash256,
        cached_head: &CachedHead<T::EthSpec>,
    ) -> Result<Option<PrePayloadAttributes>, Error> {
        let proposal_epoch = proposal_slot.epoch(T::EthSpec::slots_per_epoch());

        let head_block_root = cached_head.head_block_root();
        let parent_block_root = cached_head.parent_block_root();

        // The proposer head must be equal to the canonical head or its parent.
        if proposer_head != head_block_root && proposer_head != parent_block_root {
            warn!(
                self.log,
                "Unable to compute payload attributes";
                "block_root" => ?proposer_head,
                "head_block_root" => ?head_block_root,
            );
            return Ok(None);
        }

        // Compute the proposer index.
        let head_epoch = cached_head.head_slot().epoch(T::EthSpec::slots_per_epoch());
        let shuffling_decision_root = if head_epoch == proposal_epoch {
            cached_head
                .snapshot
                .beacon_state
                .proposer_shuffling_decision_root(proposer_head)?
        } else {
            proposer_head
        };
        let cached_proposer = self
            .beacon_proposer_cache
            .lock()
            .get_slot::<T::EthSpec>(shuffling_decision_root, proposal_slot);
        let proposer_index = if let Some(proposer) = cached_proposer {
            proposer.index as u64
        } else {
            if head_epoch + 2 < proposal_epoch {
                warn!(
                    self.log,
                    "Skipping proposer preparation";
                    "msg" => "this is a non-critical issue that can happen on unhealthy nodes or \
                              networks.",
                    "proposal_epoch" => proposal_epoch,
                    "head_epoch" => head_epoch,
                );

                // Don't skip the head forward more than two epochs. This avoids burdening an
                // unhealthy node.
                //
                // Although this node might miss out on preparing for a proposal, they should still
                // be able to propose. This will prioritise beacon chain health over efficient
                // packing of execution blocks.
                return Ok(None);
            }

            let (proposers, decision_root, _, fork) =
                compute_proposer_duties_from_head(proposal_epoch, self)?;

            let proposer_offset = (proposal_slot % T::EthSpec::slots_per_epoch()).as_usize();
            let proposer = *proposers
                .get(proposer_offset)
                .ok_or(BeaconChainError::NoProposerForSlot(proposal_slot))?;

            self.beacon_proposer_cache.lock().insert(
                proposal_epoch,
                decision_root,
                proposers,
                fork,
            )?;

            // It's possible that the head changes whilst computing these duties. If so, abandon
            // this routine since the change of head would have also spawned another instance of
            // this routine.
            //
            // Exit now, after updating the cache.
            if decision_root != shuffling_decision_root {
                warn!(
                    self.log,
                    "Head changed during proposer preparation";
                );
                return Ok(None);
            }

            proposer as u64
        };

        // Get the `prev_randao` value.
        let prev_randao = if proposer_head == parent_block_root {
            cached_head.parent_random()
        } else {
            cached_head.head_random()
        }?;

        Ok(Some(PrePayloadAttributes {
            proposer_index,
            prev_randao,
        }))
    }

    /// Determine whether a fork choice update to the execution layer should be overridden.
    ///
    /// This is *only* necessary when proposer re-orgs are enabled, because we have to prevent the
    /// execution layer from enshrining the block we want to re-org as the head.
    ///
    /// This function uses heuristics that align quite closely but not exactly with the re-org
    /// conditions set out in `get_state_for_re_org` and `get_proposer_head`. The differences are
    /// documented below.
    fn overridden_forkchoice_update_params(
        &self,
        canonical_forkchoice_params: ForkchoiceUpdateParameters,
    ) -> Result<ForkchoiceUpdateParameters, Error> {
        self.overridden_forkchoice_update_params_or_failure_reason(&canonical_forkchoice_params)
            .or_else(|e| match e {
                ProposerHeadError::DoNotReOrg(reason) => {
                    trace!(
                        self.log,
                        "Not suppressing fork choice update";
                        "reason" => %reason,
                    );
                    Ok(canonical_forkchoice_params)
                }
                ProposerHeadError::Error(e) => Err(e),
            })
    }

    fn overridden_forkchoice_update_params_or_failure_reason(
        &self,
        canonical_forkchoice_params: &ForkchoiceUpdateParameters,
    ) -> Result<ForkchoiceUpdateParameters, ProposerHeadError<Error>> {
        let _timer = metrics::start_timer(&metrics::FORK_CHOICE_OVERRIDE_FCU_TIMES);

        // Never override if proposer re-orgs are disabled.
        let re_org_threshold = self
            .config
            .re_org_threshold
            .ok_or(DoNotReOrg::ReOrgsDisabled)?;

        let head_block_root = canonical_forkchoice_params.head_root;

        // Perform initial checks and load the relevant info from fork choice.
        let info = self
            .canonical_head
            .fork_choice_read_lock()
            .get_preliminary_proposer_head(
                head_block_root,
                re_org_threshold,
                self.config.re_org_max_epochs_since_finalization,
            )
            .map_err(|e| e.map_inner_error(Error::ProposerHeadForkChoiceError))?;

        // The slot of our potential re-org block is always 1 greater than the head block because we
        // only attempt single-slot re-orgs.
        let head_slot = info.head_node.slot;
        let re_org_block_slot = head_slot + 1;
        let fork_choice_slot = info.current_slot;

        // If a re-orging proposal isn't made by the `max_re_org_slot_delay` then we give up
        // and allow the fork choice update for the canonical head through so that we may attest
        // correctly.
        let current_slot_ok = if head_slot == fork_choice_slot {
            true
        } else if re_org_block_slot == fork_choice_slot {
            self.slot_clock
                .start_of(re_org_block_slot)
                .and_then(|slot_start| {
                    let now = self.slot_clock.now_duration()?;
                    let slot_delay = now.saturating_sub(slot_start);
                    Some(slot_delay <= max_re_org_slot_delay(self.spec.seconds_per_slot))
                })
                .unwrap_or(false)
        } else {
            false
        };
        if !current_slot_ok {
            return Err(DoNotReOrg::HeadDistance.into());
        }

        // Only attempt a re-org if we have a proposer registered for the re-org slot.
        let proposing_at_re_org_slot = {
            // The proposer shuffling has the same decision root as the next epoch attestation
            // shuffling. We know our re-org block is not on the epoch boundary, so it has the
            // same proposer shuffling as the head (but not necessarily the parent which may lie
            // in the previous epoch).
            let shuffling_decision_root = info
                .head_node
                .next_epoch_shuffling_id
                .shuffling_decision_block;
            let proposer_index = self
                .beacon_proposer_cache
                .lock()
                .get_slot::<T::EthSpec>(shuffling_decision_root, re_org_block_slot)
                .ok_or_else(|| {
                    debug!(
                        self.log,
                        "Fork choice override proposer shuffling miss";
                        "slot" => re_org_block_slot,
                        "decision_root" => ?shuffling_decision_root,
                    );
                    DoNotReOrg::NotProposing
                })?
                .index as u64;

            self.execution_layer
                .as_ref()
                .ok_or(ProposerHeadError::Error(Error::ExecutionLayerMissing))?
                .has_proposer_preparation_data_blocking(proposer_index)
        };
        if !proposing_at_re_org_slot {
            return Err(DoNotReOrg::NotProposing.into());
        }

        // If the current slot is already equal to the proposal slot (or we are in the tail end of
        // the prior slot), then check the actual weight of the head against the re-org threshold.
        let head_weak = if fork_choice_slot == re_org_block_slot {
            info.head_node.weight < info.re_org_weight_threshold
        } else {
            true
        };
        if !head_weak {
            return Err(DoNotReOrg::HeadNotWeak {
                head_weight: info.head_node.weight,
                re_org_weight_threshold: info.re_org_weight_threshold,
            }
            .into());
        }

        // Check that the head block arrived late and is vulnerable to a re-org. This check is only
        // a heuristic compared to the proper weight check in `get_state_for_re_org`, the reason
        // being that we may have only *just* received the block and not yet processed any
        // attestations for it. We also can't dequeue attestations for the block during the
        // current slot, which would be necessary for determining its weight.
        let head_block_late =
            self.block_observed_after_attestation_deadline(head_block_root, head_slot);
        if !head_block_late {
            return Err(DoNotReOrg::HeadNotLate.into());
        }

        let parent_head_hash = info.parent_node.execution_status.block_hash();
        let forkchoice_update_params = ForkchoiceUpdateParameters {
            head_root: info.parent_node.root,
            head_hash: parent_head_hash,
            justified_hash: canonical_forkchoice_params.justified_hash,
            finalized_hash: canonical_forkchoice_params.finalized_hash,
        };

        debug!(
            self.log,
            "Fork choice update overridden";
            "canonical_head" => ?head_block_root,
            "override" => ?info.parent_node.root,
            "slot" => fork_choice_slot,
        );

        Ok(forkchoice_update_params)
    }

    /// Check if the block with `block_root` was observed after the attestation deadline of `slot`.
    fn block_observed_after_attestation_deadline(&self, block_root: Hash256, slot: Slot) -> bool {
        let block_delays = self.block_times_cache.read().get_block_delays(
            block_root,
            self.slot_clock
                .start_of(slot)
                .unwrap_or_else(|| Duration::from_secs(0)),
        );
        block_delays.observed.map_or(false, |delay| {
            delay > self.slot_clock.unagg_attestation_production_delay()
        })
    }

    /// Produce a block for some `slot` upon the given `state`.
    ///
    /// Typically the `self.produce_block()` function should be used, instead of calling this
    /// function directly. This function is useful for purposefully creating forks or blocks at
    /// non-current slots.
    ///
    /// If required, the given state will be advanced to the given `produce_at_slot`, then a block
    /// will be produced at that slot height.
    ///
    /// The provided `state_root_opt` should only ever be set to `Some` if the contained value is
    /// equal to the root of `state`. Providing this value will serve as an optimization to avoid
    /// performing a tree hash in some scenarios.
    pub async fn produce_block_on_state<Payload: AbstractExecPayload<T::EthSpec> + 'static>(
        self: &Arc<Self>,
        state: BeaconState<T::EthSpec>,
        state_root_opt: Option<Hash256>,
        produce_at_slot: Slot,
        randao_reveal: Signature,
        validator_graffiti: Option<Graffiti>,
        verification: ProduceBlockVerification,
    ) -> Result<BeaconBlockAndState<T::EthSpec, Payload>, BlockProductionError> {
        // Part 1/3 (blocking)
        //
        // Perform the state advance and block-packing functions.
        let chain = self.clone();
        let mut partial_beacon_block = self
            .task_executor
            .spawn_blocking_handle(
                move || {
                    chain.produce_partial_beacon_block(
                        state,
                        state_root_opt,
                        produce_at_slot,
                        randao_reveal,
                        validator_graffiti,
                    )
                },
                "produce_partial_beacon_block",
            )
            .ok_or(BlockProductionError::ShuttingDown)?
            .await
            .map_err(BlockProductionError::TokioJoin)??;

        // Part 2/3 (async)
        //
        // Wait for the execution layer to return an execution payload (if one is required).
        let prepare_payload_handle = partial_beacon_block.prepare_payload_handle.take();
        let block_contents = if let Some(prepare_payload_handle) = prepare_payload_handle {
            Some(
                prepare_payload_handle
                    .await
                    .map_err(BlockProductionError::TokioJoin)?
                    .ok_or(BlockProductionError::ShuttingDown)??,
            )
        } else {
            None
        };

        // Part 3/3 (blocking)
        //
        // Perform the final steps of combining all the parts and computing the state root.
        let chain = self.clone();
        self.task_executor
            .spawn_blocking_handle(
                move || {
                    chain.complete_partial_beacon_block(
                        partial_beacon_block,
                        block_contents,
                        verification,
                    )
                },
                "complete_partial_beacon_block",
            )
            .ok_or(BlockProductionError::ShuttingDown)?
            .await
            .map_err(BlockProductionError::TokioJoin)?
    }

    fn produce_partial_beacon_block<Payload: AbstractExecPayload<T::EthSpec> + 'static>(
        self: &Arc<Self>,
        mut state: BeaconState<T::EthSpec>,
        state_root_opt: Option<Hash256>,
        produce_at_slot: Slot,
        randao_reveal: Signature,
        validator_graffiti: Option<Graffiti>,
    ) -> Result<PartialBeaconBlock<T::EthSpec, Payload>, BlockProductionError> {
        let eth1_chain = self
            .eth1_chain
            .as_ref()
            .ok_or(BlockProductionError::NoEth1ChainConnection)?;

        // It is invalid to try to produce a block using a state from a future slot.
        if state.slot() > produce_at_slot {
            return Err(BlockProductionError::StateSlotTooHigh {
                produce_at_slot,
                state_slot: state.slot(),
            });
        }

        let slot_timer = metrics::start_timer(&metrics::BLOCK_PRODUCTION_SLOT_PROCESS_TIMES);

        // Ensure the state has performed a complete transition into the required slot.
        complete_state_advance(&mut state, state_root_opt, produce_at_slot, &self.spec)?;

        drop(slot_timer);

        state.build_committee_cache(RelativeEpoch::Current, &self.spec)?;

        let parent_root = if state.slot() > 0 {
            *state
                .get_block_root(state.slot() - 1)
                .map_err(|_| BlockProductionError::UnableToGetBlockRootFromState)?
        } else {
            state.latest_block_header().canonical_root()
        };

        let proposer_index = state.get_beacon_proposer_index(state.slot(), &self.spec)? as u64;

        let pubkey = state
            .validators()
            .get(proposer_index as usize)
            .map(|v| v.pubkey)
            .ok_or(BlockProductionError::BeaconChain(
                BeaconChainError::ValidatorIndexUnknown(proposer_index as usize),
            ))?;

        let builder_params = BuilderParams {
            pubkey,
            slot: state.slot(),
            chain_health: self
                .is_healthy(&parent_root)
                .map_err(BlockProductionError::BeaconChain)?,
        };

        // If required, start the process of loading an execution payload from the EL early. This
        // allows it to run concurrently with things like attestation packing.
        let prepare_payload_handle = match &state {
            BeaconState::Base(_) | BeaconState::Altair(_) => None,
            BeaconState::Merge(_) | BeaconState::Capella(_) | BeaconState::Eip4844(_) => {
                let prepare_payload_handle =
                    get_execution_payload(self.clone(), &state, proposer_index, builder_params)?;
                Some(prepare_payload_handle)
            }
        };

        let (mut proposer_slashings, mut attester_slashings, mut voluntary_exits) =
            self.op_pool.get_slashings_and_exits(&state, &self.spec);

        let eth1_data = eth1_chain.eth1_data_for_block_production(&state, &self.spec)?;
        let deposits = eth1_chain.deposits_for_block_inclusion(&state, &eth1_data, &self.spec)?;

        #[cfg(feature = "withdrawals")]
        let bls_to_execution_changes = self
            .op_pool
            .get_bls_to_execution_changes(&state, &self.spec);

        // Iterate through the naive aggregation pool and ensure all the attestations from there
        // are included in the operation pool.
        let unagg_import_timer =
            metrics::start_timer(&metrics::BLOCK_PRODUCTION_UNAGGREGATED_TIMES);
        for attestation in self.naive_aggregation_pool.read().iter() {
            let import = |attestation: &Attestation<T::EthSpec>| {
                let attesting_indices = get_attesting_indices_from_state(&state, attestation)?;
                self.op_pool
                    .insert_attestation(attestation.clone(), attesting_indices)
            };
            if let Err(e) = import(attestation) {
                // Don't stop block production if there's an error, just create a log.
                error!(
                    self.log,
                    "Attestation did not transfer to op pool";
                    "reason" => ?e
                );
            }
        }
        drop(unagg_import_timer);

        // Override the beacon node's graffiti with graffiti from the validator, if present.
        let graffiti = match validator_graffiti {
            Some(graffiti) => graffiti,
            None => self.graffiti,
        };

        let attestation_packing_timer =
            metrics::start_timer(&metrics::BLOCK_PRODUCTION_ATTESTATION_TIMES);

        let mut prev_filter_cache = HashMap::new();
        let prev_attestation_filter = |att: &AttestationRef<T::EthSpec>| {
            self.filter_op_pool_attestation(&mut prev_filter_cache, att, &state)
        };
        let mut curr_filter_cache = HashMap::new();
        let curr_attestation_filter = |att: &AttestationRef<T::EthSpec>| {
            self.filter_op_pool_attestation(&mut curr_filter_cache, att, &state)
        };

        let mut attestations = self
            .op_pool
            .get_attestations(
                &state,
                prev_attestation_filter,
                curr_attestation_filter,
                &self.spec,
            )
            .map_err(BlockProductionError::OpPoolError)?;
        drop(attestation_packing_timer);

        // If paranoid mode is enabled re-check the signatures of every included message.
        // This will be a lot slower but guards against bugs in block production and can be
        // quickly rolled out without a release.
        if self.config.paranoid_block_proposal {
            let mut tmp_ctxt = ConsensusContext::new(state.slot());
            attestations.retain(|att| {
                verify_attestation_for_block_inclusion(
                    &state,
                    att,
                    &mut tmp_ctxt,
                    VerifySignatures::True,
                    &self.spec,
                )
                .map_err(|e| {
                    warn!(
                        self.log,
                        "Attempted to include an invalid attestation";
                        "err" => ?e,
                        "block_slot" => state.slot(),
                        "attestation" => ?att
                    );
                })
                .is_ok()
            });

            proposer_slashings.retain(|slashing| {
                slashing
                    .clone()
                    .validate(&state, &self.spec)
                    .map_err(|e| {
                        warn!(
                            self.log,
                            "Attempted to include an invalid proposer slashing";
                            "err" => ?e,
                            "block_slot" => state.slot(),
                            "slashing" => ?slashing
                        );
                    })
                    .is_ok()
            });

            attester_slashings.retain(|slashing| {
                slashing
                    .clone()
                    .validate(&state, &self.spec)
                    .map_err(|e| {
                        warn!(
                            self.log,
                            "Attempted to include an invalid attester slashing";
                            "err" => ?e,
                            "block_slot" => state.slot(),
                            "slashing" => ?slashing
                        );
                    })
                    .is_ok()
            });

            voluntary_exits.retain(|exit| {
                exit.clone()
                    .validate(&state, &self.spec)
                    .map_err(|e| {
                        warn!(
                            self.log,
                            "Attempted to include an invalid proposer slashing";
                            "err" => ?e,
                            "block_slot" => state.slot(),
                            "exit" => ?exit
                        );
                    })
                    .is_ok()
            });
        }

        let slot = state.slot();

        let sync_aggregate = if matches!(&state, BeaconState::Base(_)) {
            None
        } else {
            let sync_aggregate = self
                .op_pool
                .get_sync_aggregate(&state)
                .map_err(BlockProductionError::OpPoolError)?
                .unwrap_or_else(|| {
                    warn!(
                        self.log,
                        "Producing block with no sync contributions";
                        "slot" => state.slot(),
                    );
                    SyncAggregate::new()
                });
            Some(sync_aggregate)
        };

        Ok(PartialBeaconBlock {
            state,
            slot,
            proposer_index,
            parent_root,
            randao_reveal,
            eth1_data,
            graffiti,
            proposer_slashings,
            attester_slashings,
            attestations,
            deposits,
            voluntary_exits,
            sync_aggregate,
            prepare_payload_handle,
            #[cfg(feature = "withdrawals")]
            bls_to_execution_changes,
        })
    }

    fn complete_partial_beacon_block<Payload: AbstractExecPayload<T::EthSpec>>(
        &self,
        partial_beacon_block: PartialBeaconBlock<T::EthSpec, Payload>,
        block_contents: Option<BlockProposalContents<T::EthSpec, Payload>>,
        verification: ProduceBlockVerification,
    ) -> Result<BeaconBlockAndState<T::EthSpec, Payload>, BlockProductionError> {
        let PartialBeaconBlock {
            mut state,
            slot,
            proposer_index,
            parent_root,
            randao_reveal,
            eth1_data,
            graffiti,
            proposer_slashings,
            attester_slashings,
            attestations,
            deposits,
            voluntary_exits,
            sync_aggregate,
            // We don't need the prepare payload handle since the `execution_payload` is passed into
            // this function. We can assume that the handle has already been consumed in order to
            // produce said `execution_payload`.
            prepare_payload_handle: _,
            #[cfg(feature = "withdrawals")]
            bls_to_execution_changes,
        } = partial_beacon_block;

        let (inner_block, blobs_opt) = match &state {
            BeaconState::Base(_) => (
                BeaconBlock::Base(BeaconBlockBase {
                    slot,
                    proposer_index,
                    parent_root,
                    state_root: Hash256::zero(),
                    body: BeaconBlockBodyBase {
                        randao_reveal,
                        eth1_data,
                        graffiti,
                        proposer_slashings: proposer_slashings.into(),
                        attester_slashings: attester_slashings.into(),
                        attestations: attestations.into(),
                        deposits: deposits.into(),
                        voluntary_exits: voluntary_exits.into(),
                        _phantom: PhantomData,
                    },
                }),
                None,
            ),
            BeaconState::Altair(_) => (
                BeaconBlock::Altair(BeaconBlockAltair {
                    slot,
                    proposer_index,
                    parent_root,
                    state_root: Hash256::zero(),
                    body: BeaconBlockBodyAltair {
                        randao_reveal,
                        eth1_data,
                        graffiti,
                        proposer_slashings: proposer_slashings.into(),
                        attester_slashings: attester_slashings.into(),
                        attestations: attestations.into(),
                        deposits: deposits.into(),
                        voluntary_exits: voluntary_exits.into(),
                        sync_aggregate: sync_aggregate
                            .ok_or(BlockProductionError::MissingSyncAggregate)?,
                        _phantom: PhantomData,
                    },
                }),
                None,
            ),
            BeaconState::Merge(_) => {
                let (payload, _, _) = block_contents
                    .ok_or(BlockProductionError::MissingExecutionPayload)?
                    .deconstruct();
                (
                    BeaconBlock::Merge(BeaconBlockMerge {
                        slot,
                        proposer_index,
                        parent_root,
                        state_root: Hash256::zero(),
                        body: BeaconBlockBodyMerge {
                            randao_reveal,
                            eth1_data,
                            graffiti,
                            proposer_slashings: proposer_slashings.into(),
                            attester_slashings: attester_slashings.into(),
                            attestations: attestations.into(),
                            deposits: deposits.into(),
                            voluntary_exits: voluntary_exits.into(),
                            sync_aggregate: sync_aggregate
                                .ok_or(BlockProductionError::MissingSyncAggregate)?,
                            execution_payload: payload
                                .try_into()
                                .map_err(|_| BlockProductionError::InvalidPayloadFork)?,
                        },
                    }),
                    None,
                )
            }
            BeaconState::Capella(_) => {
                let (payload, _, _) = block_contents
                    .ok_or(BlockProductionError::MissingExecutionPayload)?
                    .deconstruct();

                (
                    BeaconBlock::Capella(BeaconBlockCapella {
                        slot,
                        proposer_index,
                        parent_root,
                        state_root: Hash256::zero(),
                        body: BeaconBlockBodyCapella {
                            randao_reveal,
                            eth1_data,
                            graffiti,
                            proposer_slashings: proposer_slashings.into(),
                            attester_slashings: attester_slashings.into(),
                            attestations: attestations.into(),
                            deposits: deposits.into(),
                            voluntary_exits: voluntary_exits.into(),
                            sync_aggregate: sync_aggregate
                                .ok_or(BlockProductionError::MissingSyncAggregate)?,
                            execution_payload: payload
                                .try_into()
                                .map_err(|_| BlockProductionError::InvalidPayloadFork)?,
                            #[cfg(feature = "withdrawals")]
                            bls_to_execution_changes: bls_to_execution_changes.into(),
                        },
                    }),
                    None,
                )
            }
            BeaconState::Eip4844(_) => {
                let (payload, kzg_commitments, blobs) = block_contents
                    .ok_or(BlockProductionError::MissingExecutionPayload)?
                    .deconstruct();

                (
                    BeaconBlock::Eip4844(BeaconBlockEip4844 {
                        slot,
                        proposer_index,
                        parent_root,
                        state_root: Hash256::zero(),
                        body: BeaconBlockBodyEip4844 {
                            randao_reveal,
                            eth1_data,
                            graffiti,
                            proposer_slashings: proposer_slashings.into(),
                            attester_slashings: attester_slashings.into(),
                            attestations: attestations.into(),
                            deposits: deposits.into(),
                            voluntary_exits: voluntary_exits.into(),
                            sync_aggregate: sync_aggregate
                                .ok_or(BlockProductionError::MissingSyncAggregate)?,
                            execution_payload: payload
                                .try_into()
                                .map_err(|_| BlockProductionError::InvalidPayloadFork)?,
                            #[cfg(feature = "withdrawals")]
                            bls_to_execution_changes: bls_to_execution_changes.into(),
                            blob_kzg_commitments: kzg_commitments
                                .ok_or(BlockProductionError::InvalidPayloadFork)?,
                        },
                    }),
                    blobs,
                )
            }
        };

        let block = SignedBeaconBlock::from_block(
            inner_block,
            // The block is not signed here, that is the task of a validator client.
            Signature::empty(),
        );

        let block_size = block.ssz_bytes_len();
        debug!(
            self.log,
            "Produced block on state";
            "block_size" => block_size,
        );

        metrics::observe(&metrics::BLOCK_SIZE, block_size as f64);

        if block_size > self.config.max_network_size {
            return Err(BlockProductionError::BlockTooLarge(block_size));
        }

        let process_timer = metrics::start_timer(&metrics::BLOCK_PRODUCTION_PROCESS_TIMES);
        let signature_strategy = match verification {
            ProduceBlockVerification::VerifyRandao => BlockSignatureStrategy::VerifyRandao,
            ProduceBlockVerification::NoVerification => BlockSignatureStrategy::NoVerification,
        };

        // Use a context without block root or proposer index so that both are checked.
        let mut ctxt = ConsensusContext::new(block.slot())
            //FIXME(sean) This is a hack beacuse `valdiate blobs sidecar requires the block root`
            // which we won't have until after the state root is calculated.
            .set_blobs_sidecar_validated(true);

        per_block_processing(
            &mut state,
            &block,
            signature_strategy,
            VerifyBlockRoot::True,
            &mut ctxt,
            &self.spec,
        )?;
        drop(process_timer);

        let state_root_timer = metrics::start_timer(&metrics::BLOCK_PRODUCTION_STATE_ROOT_TIMES);
        let state_root = state.update_tree_hash_cache()?;
        drop(state_root_timer);

        let (mut block, _) = block.deconstruct();
        *block.state_root_mut() = state_root;

        //FIXME(sean)
        // - add a new timer for processing here
        if let Some(blobs) = blobs_opt {
            let kzg = if let Some(kzg) = &self.kzg {
                kzg
            } else {
                return Err(BlockProductionError::TrustedSetupNotInitialized);
            };
            let kzg_aggregated_proof =
                kzg_utils::compute_aggregate_kzg_proof::<T::EthSpec>(&kzg, &blobs)
                    .map_err(|e| BlockProductionError::KzgError(e))?;
            let beacon_block_root = block.canonical_root();
            let expected_kzg_commitments = block.body().blob_kzg_commitments().map_err(|_| {
                BlockProductionError::InvalidBlockVariant(
                    "EIP4844 block does not contain kzg commitments".to_string(),
                )
            })?;
            let blobs_sidecar = BlobsSidecar {
                beacon_block_slot: slot,
                beacon_block_root,
                blobs,
                kzg_aggregated_proof,
            };
            kzg_utils::validate_blobs_sidecar(
                &kzg,
                slot,
                beacon_block_root,
                expected_kzg_commitments,
                &blobs_sidecar,
            )
            .map_err(BlockProductionError::KzgError)?;
            self.blob_cache.put(beacon_block_root, blobs_sidecar);
        }

        metrics::inc_counter(&metrics::BLOCK_PRODUCTION_SUCCESSES);

        trace!(
            self.log,
            "Produced beacon block";
            "parent" => ?block.parent_root(),
            "attestations" => block.body().attestations().len(),
            "slot" => block.slot()
        );

        Ok((block, state))
    }

    /// This method must be called whenever an execution engine indicates that a payload is
    /// invalid.
    ///
    /// Fork choice will be run after the invalidation. The client may be shut down if the `op`
    /// results in the justified checkpoint being invalidated.
    ///
    /// See the documentation of `InvalidationOperation` for information about defining `op`.
    pub async fn process_invalid_execution_payload(
        self: &Arc<Self>,
        op: &InvalidationOperation,
    ) -> Result<(), Error> {
        debug!(
            self.log,
            "Processing payload invalidation";
            "op" => ?op,
        );

        // Update the execution status in fork choice.
        //
        // Use a blocking task since it interacts with the `canonical_head` lock. Lock contention
        // on the core executor is bad.
        let chain = self.clone();
        let inner_op = op.clone();
        let fork_choice_result = self
            .spawn_blocking_handle(
                move || {
                    chain
                        .canonical_head
                        .fork_choice_write_lock()
                        .on_invalid_execution_payload(&inner_op)
                },
                "invalid_payload_fork_choice_update",
            )
            .await?;

        // Update fork choice.
        if let Err(e) = fork_choice_result {
            crit!(
                self.log,
                "Failed to process invalid payload";
                "error" => ?e,
                "latest_valid_ancestor" => ?op.latest_valid_ancestor(),
                "block_root" => ?op.block_root(),
            );
        }

        // Run fork choice since it's possible that the payload invalidation might result in a new
        // head.
        self.recompute_head_at_current_slot().await;

        // Obtain the justified root from fork choice.
        //
        // Use a blocking task since it interacts with the `canonical_head` lock. Lock contention
        // on the core executor is bad.
        let chain = self.clone();
        let justified_block = self
            .spawn_blocking_handle(
                move || {
                    chain
                        .canonical_head
                        .fork_choice_read_lock()
                        .get_justified_block()
                },
                "invalid_payload_fork_choice_get_justified",
            )
            .await??;

        if justified_block.execution_status.is_invalid() {
            crit!(
                self.log,
                "The justified checkpoint is invalid";
                "msg" => "ensure you are not connected to a malicious network. This error is not \
                recoverable, please reach out to the lighthouse developers for assistance."
            );

            let mut shutdown_sender = self.shutdown_sender();
            if let Err(e) = shutdown_sender.try_send(ShutdownReason::Failure(
                INVALID_JUSTIFIED_PAYLOAD_SHUTDOWN_REASON,
            )) {
                crit!(
                    self.log,
                    "Unable to trigger client shut down";
                    "msg" => "shut down may already be under way",
                    "error" => ?e
                );
            }

            // Return an error here to try and prevent progression by upstream functions.
            return Err(Error::JustifiedPayloadInvalid {
                justified_root: justified_block.root,
                execution_block_hash: justified_block.execution_status.block_hash(),
            });
        }

        Ok(())
    }

    pub fn block_is_known_to_fork_choice(&self, root: &Hash256) -> bool {
        self.canonical_head
            .fork_choice_read_lock()
            .contains_block(root)
    }

    /// Determines the beacon proposer for the next slot. If that proposer is registered in the
    /// `execution_layer`, provide the `execution_layer` with the necessary information to produce
    /// `PayloadAttributes` for future calls to fork choice.
    ///
    /// The `PayloadAttributes` are used by the EL to give it a look-ahead for preparing an optimal
    /// set of transactions for a new `ExecutionPayload`.
    ///
    /// This function will result in a call to `forkchoiceUpdated` on the EL if we're in the
    /// tail-end of the slot (as defined by `self.config.prepare_payload_lookahead`).
    pub async fn prepare_beacon_proposer(
        self: &Arc<Self>,
        current_slot: Slot,
    ) -> Result<(), Error> {
        let prepare_slot = current_slot + 1;

        // There's no need to run the proposer preparation routine before the bellatrix fork.
        if self.slot_is_prior_to_bellatrix(prepare_slot) {
            return Ok(());
        }

        let execution_layer = self
            .execution_layer
            .clone()
            .ok_or(Error::ExecutionLayerMissing)?;

        // Nothing to do if there are no proposers registered with the EL, exit early to avoid
        // wasting cycles.
        if !execution_layer.has_any_proposer_preparation_data().await {
            return Ok(());
        }

        // Load the cached head and its forkchoice update parameters.
        //
        // Use a blocking task since blocking the core executor on the canonical head read lock can
        // block the core tokio executor.
        let chain = self.clone();
        let maybe_prep_data = self
            .spawn_blocking_handle(
                move || {
                    let cached_head = chain.canonical_head.cached_head();

                    // Don't bother with proposer prep if the head is more than
                    // `PREPARE_PROPOSER_HISTORIC_EPOCHS` prior to the current slot.
                    //
                    // This prevents the routine from running during sync.
                    let head_slot = cached_head.head_slot();
                    if head_slot + T::EthSpec::slots_per_epoch() * PREPARE_PROPOSER_HISTORIC_EPOCHS
                        < current_slot
                    {
                        debug!(
                            chain.log,
                            "Head too old for proposer prep";
                            "head_slot" => head_slot,
                            "current_slot" => current_slot,
                        );
                        return Ok(None);
                    }

                    let canonical_fcu_params = cached_head.forkchoice_update_parameters();
                    let fcu_params =
                        chain.overridden_forkchoice_update_params(canonical_fcu_params)?;
                    let pre_payload_attributes = chain.get_pre_payload_attributes(
                        prepare_slot,
                        fcu_params.head_root,
                        &cached_head,
                    )?;
                    Ok::<_, Error>(Some((fcu_params, pre_payload_attributes)))
                },
                "prepare_beacon_proposer_head_read",
            )
            .await??;

        let (forkchoice_update_params, pre_payload_attributes) =
            if let Some((fcu, Some(pre_payload))) = maybe_prep_data {
                (fcu, pre_payload)
            } else {
                // Appropriate log messages have already been logged above and in
                // `get_pre_payload_attributes`.
                return Ok(());
            };

        // If the execution layer doesn't have any proposer data for this validator then we assume
        // it's not connected to this BN and no action is required.
        let proposer = pre_payload_attributes.proposer_index;
        if !execution_layer
            .has_proposer_preparation_data(proposer)
            .await
        {
            return Ok(());
        }

        #[cfg(feature = "withdrawals")]
        let withdrawals = match self.spec.fork_name_at_slot::<T::EthSpec>(prepare_slot) {
            ForkName::Base | ForkName::Altair | ForkName::Merge => None,
            ForkName::Capella | ForkName::Eip4844 => {
                // We must use the advanced state because balances can change at epoch boundaries
                // and balances affect withdrawals.
                // FIXME(mark)
                //   Might implement caching here in the future..
                let prepare_state = self
                    .state_at_slot(prepare_slot, StateSkipConfig::WithoutStateRoots)
                    .map_err(|e| {
                        error!(self.log, "State advance for withdrawals failed"; "error" => ?e);
                        e
                    })?;
                Some(get_expected_withdrawals(&prepare_state, &self.spec))
            }
        }
        .transpose()
        .map_err(|e| {
            error!(self.log, "Error preparing beacon proposer"; "error" => ?e);
            e
        })
        .map(|withdrawals_opt| withdrawals_opt.map(|w| w.into()))
        .map_err(Error::PrepareProposerFailed)?;

        let head_root = forkchoice_update_params.head_root;
        let payload_attributes = PayloadAttributes::new(
            self.slot_clock
                .start_of(prepare_slot)
                .ok_or(Error::InvalidSlot(prepare_slot))?
                .as_secs(),
            pre_payload_attributes.prev_randao,
            execution_layer
                .get_suggested_fee_recipient(proposer as u64)
                .await,
            #[cfg(feature = "withdrawals")]
            withdrawals,
            #[cfg(not(feature = "withdrawals"))]
            None,
        );

        debug!(
            self.log,
            "Preparing beacon proposer";
            "payload_attributes" => ?payload_attributes,
            "prepare_slot" => prepare_slot,
            "validator" => proposer,
            "parent_root" => ?head_root,
        );

        let already_known = execution_layer
            .insert_proposer(prepare_slot, head_root, proposer, payload_attributes)
            .await;

        // Only push a log to the user if this is the first time we've seen this proposer for this
        // slot.
        if !already_known {
            info!(
                self.log,
                "Prepared beacon proposer";
                "prepare_slot" => prepare_slot,
                "validator" => proposer,
                "parent_root" => ?head_root,
            );
        }

        let till_prepare_slot =
            if let Some(duration) = self.slot_clock.duration_to_slot(prepare_slot) {
                duration
            } else {
                // `SlotClock::duration_to_slot` will return `None` when we are past the start
                // of `prepare_slot`. Don't bother sending a `forkchoiceUpdated` in that case,
                // it's too late.
                //
                // This scenario might occur on an overloaded/under-resourced node.
                warn!(
                    self.log,
                    "Delayed proposer preparation";
                    "prepare_slot" => prepare_slot,
                    "validator" => proposer,
                );
                return Ok(());
            };

        // If we are close enough to the proposal slot, send an fcU, which will have payload
        // attributes filled in by the execution layer cache we just primed.
        if till_prepare_slot <= self.config.prepare_payload_lookahead {
            debug!(
                self.log,
                "Sending forkchoiceUpdate for proposer prep";
                "till_prepare_slot" => ?till_prepare_slot,
                "prepare_slot" => prepare_slot
            );

            self.update_execution_engine_forkchoice(
                current_slot,
                forkchoice_update_params,
                OverrideForkchoiceUpdate::AlreadyApplied,
            )
            .await?;
        }

        Ok(())
    }

    pub async fn update_execution_engine_forkchoice(
        self: &Arc<Self>,
        current_slot: Slot,
        input_params: ForkchoiceUpdateParameters,
        override_forkchoice_update: OverrideForkchoiceUpdate,
    ) -> Result<(), Error> {
        let next_slot = current_slot + 1;

        // There is no need to issue a `forkchoiceUpdated` (fcU) message unless the Bellatrix fork
        // has:
        //
        // 1. Already happened.
        // 2. Will happen in the next slot.
        //
        // The reason for a fcU message in the slot prior to the Bellatrix fork is in case the
        // terminal difficulty has already been reached and a payload preparation message needs to
        // be issued.
        if self.slot_is_prior_to_bellatrix(next_slot) {
            return Ok(());
        }

        let execution_layer = self
            .execution_layer
            .as_ref()
            .ok_or(Error::ExecutionLayerMissing)?;

        // Determine whether to override the forkchoiceUpdated message if we want to re-org
        // the current head at the next slot.
        let params = if override_forkchoice_update == OverrideForkchoiceUpdate::Yes {
            let chain = self.clone();
            self.spawn_blocking_handle(
                move || chain.overridden_forkchoice_update_params(input_params),
                "update_execution_engine_forkchoice_override",
            )
            .await??
        } else {
            input_params
        };

        // Take the global lock for updating the execution engine fork choice.
        //
        // Whilst holding this lock we must:
        //
        // 1. Read the canonical head.
        // 2. Issue a forkchoiceUpdated call to the execution engine.
        //
        // This will allow us to ensure that we provide the execution layer with an *ordered* view
        // of the head. I.e., we will never communicate a past head after communicating a later
        // one.
        //
        // There is a "deadlock warning" in this function. The downside of this nice ordering is the
        // potential for deadlock. I would advise against any other use of
        // `execution_engine_forkchoice_lock` apart from the one here.
        let forkchoice_lock = execution_layer.execution_engine_forkchoice_lock().await;

        let (head_block_root, head_hash, justified_hash, finalized_hash) = if let Some(head_hash) =
            params.head_hash
        {
            (
                params.head_root,
                head_hash,
                params
                    .justified_hash
                    .unwrap_or_else(ExecutionBlockHash::zero),
                params
                    .finalized_hash
                    .unwrap_or_else(ExecutionBlockHash::zero),
            )
        } else {
            // The head block does not have an execution block hash. We must check to see if we
            // happen to be the proposer of the transition block, in which case we still need to
            // send forkchoice_updated.
            match self.spec.fork_name_at_slot::<T::EthSpec>(next_slot) {
                // We are pre-bellatrix; no need to update the EL.
                ForkName::Base | ForkName::Altair => return Ok(()),
                _ => {
                    // We are post-bellatrix
                    if let Some(payload_attributes) = execution_layer
                        .payload_attributes(next_slot, params.head_root)
                        .await
                    {
                        // We are a proposer, check for terminal_pow_block_hash
                        if let Some(terminal_pow_block_hash) = execution_layer
                            .get_terminal_pow_block_hash(&self.spec, payload_attributes.timestamp())
                            .await
                            .map_err(Error::ForkchoiceUpdate)?
                        {
                            info!(
                                self.log,
                                "Prepared POS transition block proposer"; "slot" => next_slot
                            );
                            (
                                params.head_root,
                                terminal_pow_block_hash,
                                params
                                    .justified_hash
                                    .unwrap_or_else(ExecutionBlockHash::zero),
                                params
                                    .finalized_hash
                                    .unwrap_or_else(ExecutionBlockHash::zero),
                            )
                        } else {
                            // TTD hasn't been reached yet, no need to update the EL.
                            return Ok(());
                        }
                    } else {
                        // We are not a proposer, no need to update the EL.
                        return Ok(());
                    }
                }
            }
        };

        let forkchoice_updated_response = execution_layer
            .notify_forkchoice_updated(
                head_hash,
                justified_hash,
                finalized_hash,
                current_slot,
                head_block_root,
            )
            .await
            .map_err(Error::ExecutionForkChoiceUpdateFailed);

        // The head has been read and the execution layer has been updated. It is now valid to send
        // another fork choice update.
        drop(forkchoice_lock);

        match forkchoice_updated_response {
            Ok(status) => match status {
                PayloadStatus::Valid => {
                    // Ensure that fork choice knows that the block is no longer optimistic.
                    let chain = self.clone();
                    let fork_choice_update_result = self
                        .spawn_blocking_handle(
                            move || {
                                chain
                                    .canonical_head
                                    .fork_choice_write_lock()
                                    .on_valid_execution_payload(head_block_root)
                            },
                            "update_execution_engine_valid_payload",
                        )
                        .await?;
                    if let Err(e) = fork_choice_update_result {
                        error!(
                            self.log,
                            "Failed to validate payload";
                            "error" => ?e
                        )
                    };
                    Ok(())
                }
                // There's nothing to be done for a syncing response. If the block is already
                // `SYNCING` in fork choice, there's nothing to do. If already known to be `VALID`
                // or `INVALID` then we don't want to change it to syncing.
                PayloadStatus::Syncing => Ok(()),
                // The specification doesn't list `ACCEPTED` as a valid response to a fork choice
                // update. This response *seems* innocent enough, so we won't return early with an
                // error. However, we create a log to bring attention to the issue.
                PayloadStatus::Accepted => {
                    warn!(
                        self.log,
                        "Fork choice update received ACCEPTED";
                        "msg" => "execution engine provided an unexpected response to a fork \
                        choice update. although this is not a serious issue, please raise \
                        an issue."
                    );
                    Ok(())
                }
                PayloadStatus::Invalid {
                    latest_valid_hash,
                    ref validation_error,
                } => {
                    debug!(
                        self.log,
                        "Invalid execution payload";
                        "validation_error" => ?validation_error,
                        "latest_valid_hash" => ?latest_valid_hash,
                        "head_hash" => ?head_hash,
                        "head_block_root" => ?head_block_root,
                        "method" => "fcU",
                    );
                    warn!(
                        self.log,
                        "Fork choice update invalidated payload";
                        "status" => ?status
                    );

                    // This implies that the terminal block was invalid. We are being explicit in
                    // invalidating only the head block in this case.
                    if latest_valid_hash == ExecutionBlockHash::zero() {
                        self.process_invalid_execution_payload(
                            &InvalidationOperation::InvalidateOne {
                                block_root: head_block_root,
                            },
                        )
                        .await?;
                    } else {
                        // The execution engine has stated that all blocks between the
                        // `head_execution_block_hash` and `latest_valid_hash` are invalid.
                        self.process_invalid_execution_payload(
                            &InvalidationOperation::InvalidateMany {
                                head_block_root,
                                always_invalidate_head: true,
                                latest_valid_ancestor: latest_valid_hash,
                            },
                        )
                        .await?;
                    }

                    Err(BeaconChainError::ExecutionForkChoiceUpdateInvalid { status })
                }
                PayloadStatus::InvalidBlockHash {
                    ref validation_error,
                } => {
                    debug!(
                        self.log,
                        "Invalid execution payload block hash";
                        "validation_error" => ?validation_error,
                        "head_hash" => ?head_hash,
                        "head_block_root" => ?head_block_root,
                        "method" => "fcU",
                    );
                    warn!(
                        self.log,
                        "Fork choice update invalidated payload";
                        "status" => ?status
                    );
                    // The execution engine has stated that the head block is invalid, however it
                    // hasn't returned a latest valid ancestor.
                    //
                    // Using a `None` latest valid ancestor will result in only the head block
                    // being invalidated (no ancestors).
                    self.process_invalid_execution_payload(&InvalidationOperation::InvalidateOne {
                        block_root: head_block_root,
                    })
                    .await?;

                    Err(BeaconChainError::ExecutionForkChoiceUpdateInvalid { status })
                }
            },
            Err(e) => Err(e),
        }
    }

    /// Returns `true` if the given slot is prior to the `bellatrix_fork_epoch`.
    pub fn slot_is_prior_to_bellatrix(&self, slot: Slot) -> bool {
        self.spec.bellatrix_fork_epoch.map_or(true, |bellatrix| {
            slot.epoch(T::EthSpec::slots_per_epoch()) < bellatrix
        })
    }

    /// Returns the value of `execution_optimistic` for `block`.
    ///
    /// Returns `Ok(false)` if the block is pre-Bellatrix, or has `ExecutionStatus::Valid`.
    /// Returns `Ok(true)` if the block has `ExecutionStatus::Optimistic` or has
    /// `ExecutionStatus::Invalid`.
    pub fn is_optimistic_or_invalid_block<Payload: AbstractExecPayload<T::EthSpec>>(
        &self,
        block: &SignedBeaconBlock<T::EthSpec, Payload>,
    ) -> Result<bool, BeaconChainError> {
        // Check if the block is pre-Bellatrix.
        if self.slot_is_prior_to_bellatrix(block.slot()) {
            Ok(false)
        } else {
            self.canonical_head
                .fork_choice_read_lock()
                .is_optimistic_or_invalid_block(&block.canonical_root())
                .map_err(BeaconChainError::ForkChoiceError)
        }
    }

    /// Returns the value of `execution_optimistic` for `head_block`.
    ///
    /// Returns `Ok(false)` if the block is pre-Bellatrix, or has `ExecutionStatus::Valid`.
    /// Returns `Ok(true)` if the block has `ExecutionStatus::Optimistic` or `ExecutionStatus::Invalid`.
    ///
    /// This function will return an error if `head_block` is not present in the fork choice store
    /// and so should only be used on the head block or when the block *should* be present in the
    /// fork choice store.
    ///
    /// There is a potential race condition when syncing where the block_root of `head_block` could
    /// be pruned from the fork choice store before being read.
    pub fn is_optimistic_or_invalid_head_block<Payload: AbstractExecPayload<T::EthSpec>>(
        &self,
        head_block: &SignedBeaconBlock<T::EthSpec, Payload>,
    ) -> Result<bool, BeaconChainError> {
        // Check if the block is pre-Bellatrix.
        if self.slot_is_prior_to_bellatrix(head_block.slot()) {
            Ok(false)
        } else {
            self.canonical_head
                .fork_choice_read_lock()
                .is_optimistic_or_invalid_block_no_fallback(&head_block.canonical_root())
                .map_err(BeaconChainError::ForkChoiceError)
        }
    }

    /// Returns the value of `execution_optimistic` for the current head block.
    /// You can optionally provide `head_info` if it was computed previously.
    ///
    /// Returns `Ok(false)` if the head block is pre-Bellatrix, or has `ExecutionStatus::Valid`.
    /// Returns `Ok(true)` if the head block has `ExecutionStatus::Optimistic` or `ExecutionStatus::Invalid`.
    ///
    /// There is a potential race condition when syncing where the block root of `head_info` could
    /// be pruned from the fork choice store before being read.
    pub fn is_optimistic_or_invalid_head(&self) -> Result<bool, BeaconChainError> {
        self.canonical_head
            .head_execution_status()
            .map(|status| status.is_optimistic_or_invalid())
    }

    pub fn is_optimistic_or_invalid_block_root(
        &self,
        block_slot: Slot,
        block_root: &Hash256,
    ) -> Result<bool, BeaconChainError> {
        // Check if the block is pre-Bellatrix.
        if self.slot_is_prior_to_bellatrix(block_slot) {
            Ok(false)
        } else {
            self.canonical_head
                .fork_choice_read_lock()
                .is_optimistic_or_invalid_block_no_fallback(block_root)
                .map_err(BeaconChainError::ForkChoiceError)
        }
    }

    /// This function takes a configured weak subjectivity `Checkpoint` and the latest finalized `Checkpoint`.
    /// If the weak subjectivity checkpoint and finalized checkpoint share the same epoch, we compare
    /// roots. If we the weak subjectivity checkpoint is from an older epoch, we iterate back through
    /// roots in the canonical chain until we reach the finalized checkpoint from the correct epoch, and
    /// compare roots. This must called on startup and during verification of any block which causes a finality
    /// change affecting the weak subjectivity checkpoint.
    pub fn verify_weak_subjectivity_checkpoint(
        &self,
        wss_checkpoint: Checkpoint,
        beacon_block_root: Hash256,
        state: &BeaconState<T::EthSpec>,
    ) -> Result<(), BeaconChainError> {
        let finalized_checkpoint = state.finalized_checkpoint();
        info!(self.log, "Verifying the configured weak subjectivity checkpoint"; "weak_subjectivity_epoch" => wss_checkpoint.epoch, "weak_subjectivity_root" => ?wss_checkpoint.root);
        // If epochs match, simply compare roots.
        if wss_checkpoint.epoch == finalized_checkpoint.epoch
            && wss_checkpoint.root != finalized_checkpoint.root
        {
            crit!(
                self.log,
                 "Root found at the specified checkpoint differs";
                  "weak_subjectivity_root" => ?wss_checkpoint.root,
                  "finalized_checkpoint_root" => ?finalized_checkpoint.root
            );
            return Err(BeaconChainError::WeakSubjectivtyVerificationFailure);
        } else if wss_checkpoint.epoch < finalized_checkpoint.epoch {
            let slot = wss_checkpoint
                .epoch
                .start_slot(T::EthSpec::slots_per_epoch());

            // Iterate backwards through block roots from the given state. If first slot of the epoch is a skip-slot,
            // this will return the root of the closest prior non-skipped slot.
            match self.root_at_slot_from_state(slot, beacon_block_root, state)? {
                Some(root) => {
                    if root != wss_checkpoint.root {
                        crit!(
                            self.log,
                             "Root found at the specified checkpoint differs";
                              "weak_subjectivity_root" => ?wss_checkpoint.root,
                              "finalized_checkpoint_root" => ?finalized_checkpoint.root
                        );
                        return Err(BeaconChainError::WeakSubjectivtyVerificationFailure);
                    }
                }
                None => {
                    crit!(self.log, "The root at the start slot of the given epoch could not be found";
                    "wss_checkpoint_slot" => ?slot);
                    return Err(BeaconChainError::WeakSubjectivtyVerificationFailure);
                }
            }
        }
        Ok(())
    }

    /// Called by the timer on every slot.
    ///
    /// Note: this function **MUST** be called from a non-async context since
    /// it contains a call to `fork_choice` which may eventually call
    /// `tokio::runtime::block_on` in certain cases.
    pub async fn per_slot_task(self: &Arc<Self>) {
        if let Some(slot) = self.slot_clock.now() {
            debug!(
                self.log,
                "Running beacon chain per slot tasks";
                "slot" => ?slot
            );

            // Always run the light-weight pruning tasks (these structures should be empty during
            // sync anyway).
            self.naive_aggregation_pool.write().prune(slot);
            self.block_times_cache.write().prune(slot);

            // Don't run heavy-weight tasks during sync.
            if self.best_slot() + MAX_PER_SLOT_FORK_CHOICE_DISTANCE < slot {
                return;
            }

            // Run fork choice and signal to any waiting task that it has completed.
            self.recompute_head_at_current_slot().await;

            // Send the notification regardless of fork choice success, this is a "best effort"
            // notification and we don't want block production to hit the timeout in case of error.
            // Use a blocking task to avoid blocking the core executor whilst waiting for locks
            // in `ForkChoiceSignalTx`.
            let chain = self.clone();
            self.task_executor.clone().spawn_blocking(
                move || {
                    // Signal block proposal for the next slot (if it happens to be waiting).
                    if let Some(tx) = &chain.fork_choice_signal_tx {
                        if let Err(e) = tx.notify_fork_choice_complete(slot) {
                            warn!(
                                chain.log,
                                "Error signalling fork choice waiter";
                                "error" => ?e,
                                "slot" => slot,
                            );
                        }
                    }
                },
                "per_slot_task_fc_signal_tx",
            );
        }
    }

    /// Runs the `map_fn` with the committee cache for `shuffling_epoch` from the chain with head
    /// `head_block_root`. The `map_fn` will be supplied two values:
    ///
    /// - `&CommitteeCache`: the committee cache that serves the given parameters.
    /// - `Hash256`: the "shuffling decision root" which uniquely identifies the `CommitteeCache`.
    ///
    /// It's not necessary that `head_block_root` matches our current view of the chain, it can be
    /// any block that is:
    ///
    /// - Known to us.
    /// - The finalized block or a descendant of the finalized block.
    ///
    /// It would be quite common for attestation verification operations to use a `head_block_root`
    /// that differs from our view of the head.
    ///
    /// ## Important
    ///
    /// This function is **not** suitable for determining proposer duties (only attester duties).
    ///
    /// ## Notes
    ///
    /// This function exists in this odd "map" pattern because efficiently obtaining a committee
    /// can be complex. It might involve reading straight from the `beacon_chain.shuffling_cache`
    /// or it might involve reading it from a state from the DB. Due to the complexities of
    /// `RwLock`s on the shuffling cache, a simple `Cow` isn't suitable here.
    ///
    /// If the committee for `(head_block_root, shuffling_epoch)` isn't found in the
    /// `shuffling_cache`, we will read a state from disk and then update the `shuffling_cache`.
    pub fn with_committee_cache<F, R>(
        &self,
        head_block_root: Hash256,
        shuffling_epoch: Epoch,
        map_fn: F,
    ) -> Result<R, Error>
    where
        F: Fn(&CommitteeCache, Hash256) -> Result<R, Error>,
    {
        let head_block = self
            .canonical_head
            .fork_choice_read_lock()
            .get_block(&head_block_root)
            .ok_or(Error::MissingBeaconBlock(head_block_root))?;

        let shuffling_id = BlockShufflingIds {
            current: head_block.current_epoch_shuffling_id.clone(),
            next: head_block.next_epoch_shuffling_id.clone(),
            block_root: head_block.root,
        }
        .id_for_epoch(shuffling_epoch)
        .ok_or_else(|| Error::InvalidShufflingId {
            shuffling_epoch,
            head_block_epoch: head_block.slot.epoch(T::EthSpec::slots_per_epoch()),
        })?;

        // Obtain the shuffling cache, timing how long we wait.
        let cache_wait_timer =
            metrics::start_timer(&metrics::ATTESTATION_PROCESSING_SHUFFLING_CACHE_WAIT_TIMES);

        let mut shuffling_cache = self
            .shuffling_cache
            .try_write_for(ATTESTATION_CACHE_LOCK_TIMEOUT)
            .ok_or(Error::AttestationCacheLockTimeout)?;

        metrics::stop_timer(cache_wait_timer);

        if let Some(cache_item) = shuffling_cache.get(&shuffling_id) {
            // The shuffling cache is no longer required, drop the write-lock to allow concurrent
            // access.
            drop(shuffling_cache);

            let committee_cache = cache_item.wait()?;
            map_fn(&committee_cache, shuffling_id.shuffling_decision_block)
        } else {
            // Create an entry in the cache that "promises" this value will eventually be computed.
            // This avoids the case where multiple threads attempt to produce the same value at the
            // same time.
            //
            // Creating the promise whilst we hold the `shuffling_cache` lock will prevent the same
            // promise from being created twice.
            let sender = shuffling_cache.create_promise(shuffling_id.clone())?;

            // Drop the shuffling cache to avoid holding the lock for any longer than
            // required.
            drop(shuffling_cache);

            debug!(
                self.log,
                "Committee cache miss";
                "shuffling_id" => ?shuffling_epoch,
                "head_block_root" => head_block_root.to_string(),
            );

            let state_read_timer =
                metrics::start_timer(&metrics::ATTESTATION_PROCESSING_STATE_READ_TIMES);

            // If the head of the chain can serve this request, use it.
            //
            // This code is a little awkward because we need to ensure that the head we read and
            // the head we copy is identical. Taking one lock to read the head values and another
            // to copy the head is liable to race-conditions.
            let head_state_opt = self.with_head(|head| {
                if head.beacon_block_root == head_block_root {
                    Ok(Some((
                        head.beacon_state
                            .clone_with(CloneConfig::committee_caches_only()),
                        head.beacon_state_root(),
                    )))
                } else {
                    Ok::<_, Error>(None)
                }
            })?;

            // If the head state is useful for this request, use it. Otherwise, read a state from
            // disk.
            let (mut state, state_root) = if let Some((state, state_root)) = head_state_opt {
                (state, state_root)
            } else {
                let state_root = head_block.state_root;
                let state = self
                    .store
                    .get_inconsistent_state_for_attestation_verification_only(
                        &state_root,
                        Some(head_block.slot),
                    )?
                    .ok_or(Error::MissingBeaconState(head_block.state_root))?;
                (state, state_root)
            };

            /*
             * IMPORTANT
             *
             * Since it's possible that
             * `Store::get_inconsistent_state_for_attestation_verification_only` was used to obtain
             * the state, we cannot rely upon the following fields:
             *
             * - `state.state_roots`
             * - `state.block_roots`
             *
             * These fields should not be used for the rest of this function.
             */

            metrics::stop_timer(state_read_timer);
            let state_skip_timer =
                metrics::start_timer(&metrics::ATTESTATION_PROCESSING_STATE_SKIP_TIMES);

            // If the state is in an earlier epoch, advance it. If it's from a later epoch, reject
            // it.
            if state.current_epoch() + 1 < shuffling_epoch {
                // Since there's a one-epoch look-ahead on the attester shuffling, it suffices to
                // only advance into the slot prior to the `shuffling_epoch`.
                let target_slot = shuffling_epoch
                    .saturating_sub(1_u64)
                    .start_slot(T::EthSpec::slots_per_epoch());

                // Advance the state into the required slot, using the "partial" method since the state
                // roots are not relevant for the shuffling.
                partial_state_advance(&mut state, Some(state_root), target_slot, &self.spec)?;
            } else if state.current_epoch() > shuffling_epoch {
                return Err(Error::InvalidStateForShuffling {
                    state_epoch: state.current_epoch(),
                    shuffling_epoch,
                });
            }

            metrics::stop_timer(state_skip_timer);
            let committee_building_timer =
                metrics::start_timer(&metrics::ATTESTATION_PROCESSING_COMMITTEE_BUILDING_TIMES);

            let relative_epoch = RelativeEpoch::from_epoch(state.current_epoch(), shuffling_epoch)
                .map_err(Error::IncorrectStateForAttestation)?;

            state.build_committee_cache(relative_epoch, &self.spec)?;

            let committee_cache = state.take_committee_cache(relative_epoch)?;
            let committee_cache = Arc::new(committee_cache);
            let shuffling_decision_block = shuffling_id.shuffling_decision_block;

            self.shuffling_cache
                .try_write_for(ATTESTATION_CACHE_LOCK_TIMEOUT)
                .ok_or(Error::AttestationCacheLockTimeout)?
                .insert_committee_cache(shuffling_id, &committee_cache);

            metrics::stop_timer(committee_building_timer);

            sender.send(committee_cache.clone());

            map_fn(&committee_cache, shuffling_decision_block)
        }
    }

    /// Dumps the entire canonical chain, from the head to genesis to a vector for analysis.
    ///
    /// This could be a very expensive operation and should only be done in testing/analysis
    /// activities.
    #[allow(clippy::type_complexity)]
    pub fn chain_dump(
        &self,
    ) -> Result<Vec<BeaconSnapshot<T::EthSpec, BlindedPayload<T::EthSpec>>>, Error> {
        let mut dump = vec![];

        let mut last_slot = {
            let head = self.canonical_head.cached_head();
            BeaconSnapshot {
                beacon_block: Arc::new(head.snapshot.beacon_block.clone_as_blinded()),
                beacon_block_root: head.snapshot.beacon_block_root,
                beacon_state: head.snapshot.beacon_state.clone(),
            }
        };

        dump.push(last_slot.clone());

        loop {
            let beacon_block_root = last_slot.beacon_block.parent_root();

            if beacon_block_root == Hash256::zero() {
                break; // Genesis has been reached.
            }

            let beacon_block = self
                .store
                .get_blinded_block(&beacon_block_root)?
                .ok_or_else(|| {
                    Error::DBInconsistent(format!("Missing block {}", beacon_block_root))
                })?;
            let beacon_state_root = beacon_block.state_root();
            let beacon_state = self
                .store
                .get_state(&beacon_state_root, Some(beacon_block.slot()))?
                .ok_or_else(|| {
                    Error::DBInconsistent(format!("Missing state {:?}", beacon_state_root))
                })?;

            let slot = BeaconSnapshot {
                beacon_block: Arc::new(beacon_block),
                beacon_block_root,
                beacon_state,
            };

            dump.push(slot.clone());
            last_slot = slot;
        }

        dump.reverse();

        Ok(dump)
    }

    /// Gets the current `EnrForkId`.
    pub fn enr_fork_id(&self) -> EnrForkId {
        // If we are unable to read the slot clock we assume that it is prior to genesis and
        // therefore use the genesis slot.
        let slot = self.slot().unwrap_or(self.spec.genesis_slot);

        self.spec
            .enr_fork_id::<T::EthSpec>(slot, self.genesis_validators_root)
    }

    /// Calculates the `Duration` to the next fork if it exists and returns it
    /// with it's corresponding `ForkName`.
    pub fn duration_to_next_fork(&self) -> Option<(ForkName, Duration)> {
        // If we are unable to read the slot clock we assume that it is prior to genesis and
        // therefore use the genesis slot.
        let slot = self.slot().unwrap_or(self.spec.genesis_slot);

        let (fork_name, epoch) = self.spec.next_fork_epoch::<T::EthSpec>(slot)?;
        self.slot_clock
            .duration_to_slot(epoch.start_slot(T::EthSpec::slots_per_epoch()))
            .map(|duration| (fork_name, duration))
    }

    /// This method serves to get a sense of the current chain health. It is used in block proposal
    /// to determine whether we should outsource payload production duties.
    ///
    /// Since we are likely calling this during the slot we are going to propose in, don't take into
    /// account the current slot when accounting for skips.
    pub fn is_healthy(&self, parent_root: &Hash256) -> Result<ChainHealth, Error> {
        // Check if the merge has been finalized.
        if let Some(finalized_hash) = self
            .canonical_head
            .cached_head()
            .forkchoice_update_parameters()
            .finalized_hash
        {
            if ExecutionBlockHash::zero() == finalized_hash {
                return Ok(ChainHealth::PreMerge);
            }
        } else {
            return Ok(ChainHealth::PreMerge);
        };

        // Check that the parent is NOT optimistic.
        if let Some(execution_status) = self
            .canonical_head
            .fork_choice_read_lock()
            .get_block_execution_status(parent_root)
        {
            if execution_status.is_strictly_optimistic() {
                return Ok(ChainHealth::Optimistic);
            }
        }

        if self.config.builder_fallback_disable_checks {
            return Ok(ChainHealth::Healthy);
        }

        let current_slot = self.slot()?;

        // Check slots at the head of the chain.
        let prev_slot = current_slot.saturating_sub(Slot::new(1));
        let head_skips = prev_slot.saturating_sub(self.canonical_head.cached_head().head_slot());
        let head_skips_check = head_skips.as_usize() <= self.config.builder_fallback_skips;

        // Check if finalization is advancing.
        let current_epoch = current_slot.epoch(T::EthSpec::slots_per_epoch());
        let epochs_since_finalization = current_epoch.saturating_sub(
            self.canonical_head
                .cached_head()
                .finalized_checkpoint()
                .epoch,
        );
        let finalization_check = epochs_since_finalization.as_usize()
            <= self.config.builder_fallback_epochs_since_finalization;

        // Check skip slots in the last `SLOTS_PER_EPOCH`.
        let start_slot = current_slot.saturating_sub(T::EthSpec::slots_per_epoch());
        let mut epoch_skips = 0;
        for slot in start_slot.as_u64()..current_slot.as_u64() {
            if self
                .block_root_at_slot_skips_none(Slot::new(slot))?
                .is_none()
            {
                epoch_skips += 1;
            }
        }
        let epoch_skips_check = epoch_skips <= self.config.builder_fallback_skips_per_epoch;

        if !head_skips_check {
            Ok(ChainHealth::Unhealthy(FailedCondition::Skips))
        } else if !finalization_check {
            Ok(ChainHealth::Unhealthy(
                FailedCondition::EpochsSinceFinalization,
            ))
        } else if !epoch_skips_check {
            Ok(ChainHealth::Unhealthy(FailedCondition::SkipsPerEpoch))
        } else {
            Ok(ChainHealth::Healthy)
        }
    }

    pub fn dump_as_dot<W: Write>(&self, output: &mut W) {
        let canonical_head_hash = self.canonical_head.cached_head().head_block_root();
        let mut visited: HashSet<Hash256> = HashSet::new();
        let mut finalized_blocks: HashSet<Hash256> = HashSet::new();
        let mut justified_blocks: HashSet<Hash256> = HashSet::new();

        let genesis_block_hash = Hash256::zero();
        writeln!(output, "digraph beacon {{").unwrap();
        writeln!(output, "\t_{:?}[label=\"zero\"];", genesis_block_hash).unwrap();

        // Canonical head needs to be processed first as otherwise finalized blocks aren't detected
        // properly.
        let heads = {
            let mut heads = self.heads();
            let canonical_head_index = heads
                .iter()
                .position(|(block_hash, _)| *block_hash == canonical_head_hash)
                .unwrap();
            let (canonical_head_hash, canonical_head_slot) =
                heads.swap_remove(canonical_head_index);
            heads.insert(0, (canonical_head_hash, canonical_head_slot));
            heads
        };

        for (head_hash, _head_slot) in heads {
            for maybe_pair in ParentRootBlockIterator::new(&*self.store, head_hash) {
                let (block_hash, signed_beacon_block) = maybe_pair.unwrap();
                if visited.contains(&block_hash) {
                    break;
                }
                visited.insert(block_hash);

                if signed_beacon_block.slot() % T::EthSpec::slots_per_epoch() == 0 {
                    let block = self.get_blinded_block(&block_hash).unwrap().unwrap();
                    let state = self
                        .get_state(&block.state_root(), Some(block.slot()))
                        .unwrap()
                        .unwrap();
                    finalized_blocks.insert(state.finalized_checkpoint().root);
                    justified_blocks.insert(state.current_justified_checkpoint().root);
                    justified_blocks.insert(state.previous_justified_checkpoint().root);
                }

                if block_hash == canonical_head_hash {
                    writeln!(
                        output,
                        "\t_{:?}[label=\"{} ({})\" shape=box3d];",
                        block_hash,
                        block_hash,
                        signed_beacon_block.slot()
                    )
                    .unwrap();
                } else if finalized_blocks.contains(&block_hash) {
                    writeln!(
                        output,
                        "\t_{:?}[label=\"{} ({})\" shape=Msquare];",
                        block_hash,
                        block_hash,
                        signed_beacon_block.slot()
                    )
                    .unwrap();
                } else if justified_blocks.contains(&block_hash) {
                    writeln!(
                        output,
                        "\t_{:?}[label=\"{} ({})\" shape=cds];",
                        block_hash,
                        block_hash,
                        signed_beacon_block.slot()
                    )
                    .unwrap();
                } else {
                    writeln!(
                        output,
                        "\t_{:?}[label=\"{} ({})\" shape=box];",
                        block_hash,
                        block_hash,
                        signed_beacon_block.slot()
                    )
                    .unwrap();
                }
                writeln!(
                    output,
                    "\t_{:?} -> _{:?};",
                    block_hash,
                    signed_beacon_block.parent_root()
                )
                .unwrap();
            }
        }

        writeln!(output, "}}").unwrap();
    }

    /// Get a channel to request shutting down.
    pub fn shutdown_sender(&self) -> Sender<ShutdownReason> {
        self.shutdown_sender.clone()
    }

    // Used for debugging
    #[allow(dead_code)]
    pub fn dump_dot_file(&self, file_name: &str) {
        let mut file = std::fs::File::create(file_name).unwrap();
        self.dump_as_dot(&mut file);
    }

    /// Checks if attestations have been seen from the given `validator_index` at the
    /// given `epoch`.
    pub fn validator_seen_at_epoch(&self, validator_index: usize, epoch: Epoch) -> bool {
        // It's necessary to assign these checks to intermediate variables to avoid a deadlock.
        //
        // See: https://github.com/sigp/lighthouse/pull/2230#discussion_r620013993
        let gossip_attested = self
            .observed_gossip_attesters
            .read()
            .index_seen_at_epoch(validator_index, epoch);
        let block_attested = self
            .observed_block_attesters
            .read()
            .index_seen_at_epoch(validator_index, epoch);
        let aggregated = self
            .observed_aggregators
            .read()
            .index_seen_at_epoch(validator_index, epoch);
        let produced_block = self
            .observed_block_producers
            .read()
            .index_seen_at_epoch(validator_index as u64, epoch);

        gossip_attested || block_attested || aggregated || produced_block
    }

    /// The epoch at which we require a data availability check in block processing.
    /// `None` if the `Eip4844` fork is disabled.
    pub fn data_availability_boundary(&self) -> Option<Epoch> {
        self.spec
            .eip4844_fork_epoch
            .map(|fork_epoch| {
                self.epoch().ok().map(|current_epoch| {
                    std::cmp::max(
                        fork_epoch,
                        current_epoch.saturating_sub(*MIN_EPOCHS_FOR_BLOBS_SIDECARS_REQUESTS),
                    )
                })
            })
            .flatten()
    }

    /// Returns `true` if we are at or past the `Eip4844` fork. This will always return `false` if
    /// the `Eip4844` fork is disabled.
    pub fn is_data_availability_check_required(&self) -> Result<bool, Error> {
        let current_epoch = self.epoch()?;
        Ok(self
            .spec
            .eip4844_fork_epoch
            .map(|fork_epoch| fork_epoch <= current_epoch)
            .unwrap_or(false))
    }
}

impl<T: BeaconChainTypes> Drop for BeaconChain<T> {
    fn drop(&mut self) {
        let drop = || -> Result<(), Error> {
            self.persist_head_and_fork_choice()?;
            self.persist_op_pool()?;
            self.persist_eth1_cache()
        };

        if let Err(e) = drop() {
            error!(
                self.log,
                "Failed to persist on BeaconChain drop";
                "error" => ?e
            )
        } else {
            info!(
                self.log,
                "Saved beacon chain to disk";
            )
        }
    }
}

impl From<DBError> for Error {
    fn from(e: DBError) -> Error {
        Error::DBError(e)
    }
}

impl From<ForkChoiceError> for Error {
    fn from(e: ForkChoiceError) -> Error {
        Error::ForkChoiceError(e)
    }
}

impl From<BeaconStateError> for Error {
    fn from(e: BeaconStateError) -> Error {
        Error::BeaconStateError(e)
    }
}

impl<T: EthSpec> ChainSegmentResult<T> {
    pub fn into_block_error(self) -> Result<(), BlockError<T>> {
        match self {
            ChainSegmentResult::Failed { error, .. } => Err(error),
            ChainSegmentResult::Successful { .. } => Ok(()),
        }
    }
}<|MERGE_RESOLUTION|>--- conflicted
+++ resolved
@@ -57,13 +57,8 @@
     HISTORIC_EPOCHS as VALIDATOR_MONITOR_HISTORIC_EPOCHS,
 };
 use crate::validator_pubkey_cache::ValidatorPubkeyCache;
-<<<<<<< HEAD
-use crate::BeaconSnapshot;
-use crate::{kzg_utils, BeaconForkChoiceStore};
-use crate::{metrics, BeaconChainError};
-=======
+use crate::{kzg_utils};
 use crate::{metrics, BeaconChainError, BeaconForkChoiceStore, BeaconSnapshot, CachedHead};
->>>>>>> 2c7ebc72
 use eth2::types::{EventKind, SseBlock, SyncDuty};
 use execution_layer::{
     BlockProposalContents, BuilderParams, ChainHealth, ExecutionLayer, FailedCondition,
@@ -112,12 +107,9 @@
 use task_executor::{ShutdownReason, TaskExecutor};
 use tree_hash::TreeHash;
 use types::beacon_state::CloneConfig;
-<<<<<<< HEAD
 use types::consts::eip4844::MIN_EPOCHS_FOR_BLOBS_SIDECARS_REQUESTS;
 use types::signed_block_and_blobs::BlockWrapper;
-=======
 use types::consts::merge::INTERVALS_PER_SLOT;
->>>>>>> 2c7ebc72
 use types::*;
 
 pub type ForkChoiceError = fork_choice::Error<crate::ForkChoiceStoreError>;
@@ -1868,25 +1860,6 @@
         })
     }
 
-<<<<<<< HEAD
-=======
-    /// Accepts some `BlobsSidecar` received over from the network and attempts to verify it,
-    /// returning `Ok(_)` if it is valid to be (re)broadcast on the gossip network.
-    pub fn verify_blobs_sidecar_for_gossip<'a>(
-        &self,
-        blobs_sidecar: &'a BlobsSidecar<T::EthSpec>,
-    ) -> Result<VerifiedBlobsSidecar<'a, T>, BlobError> {
-        metrics::inc_counter(&metrics::BLOBS_SIDECAR_PROCESSING_REQUESTS);
-        let _timer = metrics::start_timer(&metrics::BLOBS_SIDECAR_GOSSIP_VERIFICATION_TIMES);
-        VerifiedBlobsSidecar::verify(blobs_sidecar, self).map(|v| {
-            if let Some(_event_handler) = self.event_handler.as_ref() {
-                // TODO: Handle sse events
-            }
-            metrics::inc_counter(&metrics::BLOBS_SIDECAR_PROCESSING_SUCCESSES);
-            v
-        })
-    }
-
     /// Accepts some 'LightClientFinalityUpdate' from the network and attempts to verify it
     pub fn verify_finality_update_for_gossip(
         self: &Arc<Self>,
@@ -1921,7 +1894,6 @@
         })
     }
 
->>>>>>> 2c7ebc72
     /// Accepts some attestation-type object and attempts to verify it in the context of fork
     /// choice. If it is valid it is applied to `self.fork_choice`.
     ///
