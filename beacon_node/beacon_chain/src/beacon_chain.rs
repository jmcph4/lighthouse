--- conflicted
+++ resolved
@@ -4995,36 +4995,9 @@
             return Ok(());
         }
 
-<<<<<<< HEAD
-        let withdrawals = match self.spec.fork_name_at_slot::<T::EthSpec>(prepare_slot) {
-            ForkName::Base | ForkName::Altair | ForkName::Merge => None,
-            ForkName::Capella | ForkName::Eip4844 => {
-                // We must use the advanced state because balances can change at epoch boundaries
-                // and balances affect withdrawals.
-                // FIXME(mark)
-                //   Might implement caching here in the future..
-                let prepare_state = self
-                    .state_at_slot(prepare_slot, StateSkipConfig::WithoutStateRoots)
-                    .map_err(|e| {
-                        error!(self.log, "State advance for withdrawals failed"; "error" => ?e);
-                        e
-                    })?;
-                Some(get_expected_withdrawals(&prepare_state, &self.spec))
-            }
-        }
-        .transpose()
-        .map_err(|e| {
-            error!(self.log, "Error preparing beacon proposer"; "error" => ?e);
-            e
-        })
-        .map(|withdrawals_opt| withdrawals_opt.map(|w| w.into()))
-        .map_err(Error::PrepareProposerFailed)?;
-
-=======
         // Fetch payoad attributes from the execution layer's cache, or compute them from scratch
         // if no matching entry is found. This saves recomputing the withdrawals which can take
         // considerable time to compute if a state load is required.
->>>>>>> 319cc61a
         let head_root = forkchoice_update_params.head_root;
         let payload_attributes = if let Some(payload_attributes) = execution_layer
             .payload_attributes(prepare_slot, head_root)
@@ -5034,7 +5007,7 @@
         } else {
             let withdrawals = match self.spec.fork_name_at_slot::<T::EthSpec>(prepare_slot) {
                 ForkName::Base | ForkName::Altair | ForkName::Merge => None,
-                ForkName::Capella => {
+                ForkName::Capella | ForkName::Eip4844 => {
                     let chain = self.clone();
                     self.spawn_blocking_handle(
                         move || {
