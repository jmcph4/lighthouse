--- conflicted
+++ resolved
@@ -1792,21 +1792,6 @@
                 peer_client,
                 block,
                 seen_timestamp,
-<<<<<<< HEAD
-            } => task_spawner.spawn_async(async move {
-                worker
-                    .process_gossip_block(
-                        message_id,
-                        peer_id,
-                        peer_client,
-                        block.into(),
-                        work_reprocessing_tx,
-                        duplicate_cache,
-                        seen_timestamp,
-                    )
-                    .await
-            }),
-=======
             } => {
                 let invalid_block_storage = self.invalid_block_storage.clone();
                 task_spawner.spawn_async(async move {
@@ -1815,7 +1800,7 @@
                             message_id,
                             peer_id,
                             peer_client,
-                            block,
+                            block.into(),
                             work_reprocessing_tx,
                             duplicate_cache,
                             invalid_block_storage,
@@ -1824,7 +1809,6 @@
                         .await
                 })
             }
->>>>>>> c547a11b
             /*
              * Verification for blobs sidecars received on gossip.
              */
