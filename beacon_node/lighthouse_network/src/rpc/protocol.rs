use super::methods::*;
use crate::rpc::{
    codec::{base::BaseInboundCodec, ssz_snappy::SSZSnappyInboundCodec, InboundCodec},
    methods::{MaxErrorLen, ResponseTermination, MAX_ERROR_LEN},
    MaxRequestBlocks, MAX_REQUEST_BLOCKS,
};
use futures::future::BoxFuture;
use futures::prelude::{AsyncRead, AsyncWrite};
use futures::{FutureExt, StreamExt};
use libp2p::core::{InboundUpgrade, ProtocolName, UpgradeInfo};
use ssz::Encode;
use ssz_types::VariableList;
use std::io;
use std::marker::PhantomData;
use std::sync::Arc;
use std::time::Duration;
use strum::IntoStaticStr;
use tokio_io_timeout::TimeoutStream;
use tokio_util::{
    codec::Framed,
    compat::{Compat, FuturesAsyncReadCompatExt},
};
use types::{
    BeaconBlock, BeaconBlockAltair, BeaconBlockBase, BeaconBlockMerge, BlobsSidecar, EthSpec,
    ForkContext, ForkName, Hash256, MainnetEthSpec, Signature, SignedBeaconBlock,
};

lazy_static! {
    // Note: Hardcoding the `EthSpec` type for `SignedBeaconBlock` as min/max values is
    // same across different `EthSpec` implementations.
    pub static ref SIGNED_BEACON_BLOCK_BASE_MIN: usize = SignedBeaconBlock::<MainnetEthSpec>::from_block(
        BeaconBlock::Base(BeaconBlockBase::<MainnetEthSpec>::empty(&MainnetEthSpec::default_spec())),
        Signature::empty(),
    )
    .as_ssz_bytes()
    .len();
    pub static ref SIGNED_BEACON_BLOCK_BASE_MAX: usize = SignedBeaconBlock::<MainnetEthSpec>::from_block(
        BeaconBlock::Base(BeaconBlockBase::full(&MainnetEthSpec::default_spec())),
        Signature::empty(),
    )
    .as_ssz_bytes()
    .len();

    pub static ref SIGNED_BEACON_BLOCK_ALTAIR_MIN: usize = SignedBeaconBlock::<MainnetEthSpec>::from_block(
        BeaconBlock::Altair(BeaconBlockAltair::<MainnetEthSpec>::empty(&MainnetEthSpec::default_spec())),
        Signature::empty(),
    )
    .as_ssz_bytes()
    .len();
    pub static ref SIGNED_BEACON_BLOCK_ALTAIR_MAX: usize = SignedBeaconBlock::<MainnetEthSpec>::from_block(
        BeaconBlock::Altair(BeaconBlockAltair::full(&MainnetEthSpec::default_spec())),
        Signature::empty(),
    )
    .as_ssz_bytes()
    .len();

    pub static ref SIGNED_BEACON_BLOCK_MERGE_MIN: usize = SignedBeaconBlock::<MainnetEthSpec>::from_block(
        BeaconBlock::Merge(BeaconBlockMerge::<MainnetEthSpec>::empty(&MainnetEthSpec::default_spec())),
        Signature::empty(),
    )
    .as_ssz_bytes()
    .len();

    /// The `BeaconBlockMerge` block has an `ExecutionPayload` field which has a max size ~16 GiB for future proofing.
    /// We calculate the value from its fields instead of constructing the block and checking the length.
    /// Note: This is only the theoretical upper bound. We further bound the max size we receive over the network
    /// with `MAX_RPC_SIZE_POST_MERGE`.
    pub static ref SIGNED_BEACON_BLOCK_MERGE_MAX: usize =
    // Size of a full altair block
    *SIGNED_BEACON_BLOCK_ALTAIR_MAX
    + types::ExecutionPayload::<MainnetEthSpec>::max_execution_payload_size() // adding max size of execution payload (~16gb)
    + ssz::BYTES_PER_LENGTH_OFFSET; // Adding the additional ssz offset for the `ExecutionPayload` field

<<<<<<< HEAD
    pub static ref BLOB_MIN: usize = BlobsSidecar::<MainnetEthSpec>::empty()
    .as_ssz_bytes()
    .len();

    pub static ref BLOB_MAX: usize = BlobsSidecar::<MainnetEthSpec>::max_size();
=======
    pub static ref SIGNED_BEACON_BLOCK_EIP4844_MAX: usize =
    // Size of a full altair block
    *SIGNED_BEACON_BLOCK_MERGE_MAX + 999999999; //TODO
>>>>>>> 6f7d21c5

    pub static ref BLOCKS_BY_ROOT_REQUEST_MIN: usize =
        VariableList::<Hash256, MaxRequestBlocks>::from(Vec::<Hash256>::new())
    .as_ssz_bytes()
    .len();
    pub static ref BLOCKS_BY_ROOT_REQUEST_MAX: usize =
        VariableList::<Hash256, MaxRequestBlocks>::from(vec![
            Hash256::zero();
            MAX_REQUEST_BLOCKS
                as usize
        ])
    .as_ssz_bytes()
    .len();
    pub static ref ERROR_TYPE_MIN: usize =
        VariableList::<u8, MaxErrorLen>::from(Vec::<u8>::new())
    .as_ssz_bytes()
    .len();
    pub static ref ERROR_TYPE_MAX: usize =
        VariableList::<u8, MaxErrorLen>::from(vec![
            0u8;
            MAX_ERROR_LEN
                as usize
        ])
    .as_ssz_bytes()
    .len();

}

/// The maximum bytes that can be sent across the RPC pre-merge.
pub(crate) const MAX_RPC_SIZE: usize = 1_048_576; // 1M
/// The maximum bytes that can be sent across the RPC post-merge.
pub(crate) const MAX_RPC_SIZE_POST_MERGE: usize = 10 * 1_048_576; // 10M
pub(crate) const MAX_RPC_SIZE_POST_EIP4844: usize = 20 * 1_048_576; // 10M
/// The protocol prefix the RPC protocol id.
const PROTOCOL_PREFIX: &str = "/eth2/beacon_chain/req";
/// Time allowed for the first byte of a request to arrive before we time out (Time To First Byte).
const TTFB_TIMEOUT: u64 = 5;
/// The number of seconds to wait for the first bytes of a request once a protocol has been
/// established before the stream is terminated.
const REQUEST_TIMEOUT: u64 = 15;

/// Returns the maximum bytes that can be sent across the RPC.
pub fn max_rpc_size(fork_context: &ForkContext) -> usize {
    match fork_context.current_fork() {
        ForkName::Eip4844 => MAX_RPC_SIZE_POST_EIP4844,
        ForkName::Merge => MAX_RPC_SIZE_POST_MERGE,
        //FIXME(sean) check this
        ForkName::Altair | ForkName::Base | ForkName::Capella => MAX_RPC_SIZE,
    }
}

/// Returns the rpc limits for beacon_block_by_range and beacon_block_by_root responses.
///
/// Note: This function should take care to return the min/max limits accounting for all
/// previous valid forks when adding a new fork variant.
pub fn rpc_block_limits_by_fork(current_fork: ForkName) -> RpcLimits {
    match &current_fork {
        ForkName::Base => {
            RpcLimits::new(*SIGNED_BEACON_BLOCK_BASE_MIN, *SIGNED_BEACON_BLOCK_BASE_MAX)
        }
        ForkName::Altair => RpcLimits::new(
            *SIGNED_BEACON_BLOCK_BASE_MIN, // Base block is smaller than altair blocks
            *SIGNED_BEACON_BLOCK_ALTAIR_MAX, // Altair block is larger than base blocks
        ),
        ForkName::Merge => RpcLimits::new(
            *SIGNED_BEACON_BLOCK_BASE_MIN, // Base block is smaller than altair and merge blocks
            *SIGNED_BEACON_BLOCK_MERGE_MAX, // Merge block is larger than base and altair blocks
        ),
        ForkName::Eip4844 => RpcLimits::new(
            *SIGNED_BEACON_BLOCK_BASE_MIN, // Base block is smaller than altair and merge blocks
            *SIGNED_BEACON_BLOCK_EIP4844_MAX, // Merge block is larger than base and altair blocks
        ),
    }
}

/// Protocol names to be used.
#[derive(Debug, Clone, Copy, PartialEq, Eq)]
pub enum Protocol {
    /// The Status protocol name.
    Status,
    /// The Goodbye protocol name.
    Goodbye,
    /// The `BlocksByRange` protocol name.
    BlocksByRange,
    TxBlobsByRange,
    /// The `BlocksByRoot` protocol name.
    BlocksByRoot,
    /// The `BlobsByRange` protocol name.
    BlobsByRange,
    /// The `Ping` protocol name.
    Ping,
    /// The `MetaData` protocol name.
    MetaData,
}

/// RPC Versions
#[derive(Debug, Clone, PartialEq, Eq)]
pub enum Version {
    /// Version 1 of RPC
    V1,
    /// Version 2 of RPC
    V2,
}

/// RPC Encondings supported.
#[derive(Debug, Clone, PartialEq, Eq)]
pub enum Encoding {
    SSZSnappy,
}

impl std::fmt::Display for Protocol {
    fn fmt(&self, f: &mut std::fmt::Formatter<'_>) -> std::fmt::Result {
        let repr = match self {
            Protocol::Status => "status",
            Protocol::Goodbye => "goodbye",
            Protocol::BlocksByRange => "beacon_blocks_by_range",
            //FIXME(sean) verify
            Protocol::TxBlobsByRange => "tx_blobs_by_range",
            Protocol::BlocksByRoot => "beacon_blocks_by_root",
            Protocol::BlobsByRange => "blobs_sidecars_by_range",
            Protocol::Ping => "ping",
            Protocol::MetaData => "metadata",
        };
        f.write_str(repr)
    }
}

impl std::fmt::Display for Encoding {
    fn fmt(&self, f: &mut std::fmt::Formatter<'_>) -> std::fmt::Result {
        let repr = match self {
            Encoding::SSZSnappy => "ssz_snappy",
        };
        f.write_str(repr)
    }
}

impl std::fmt::Display for Version {
    fn fmt(&self, f: &mut std::fmt::Formatter<'_>) -> std::fmt::Result {
        let repr = match self {
            Version::V1 => "1",
            Version::V2 => "2",
        };
        f.write_str(repr)
    }
}

#[derive(Debug, Clone)]
pub struct RPCProtocol<TSpec: EthSpec> {
    pub fork_context: Arc<ForkContext>,
    pub max_rpc_size: usize,
    pub phantom: PhantomData<TSpec>,
}

impl<TSpec: EthSpec> UpgradeInfo for RPCProtocol<TSpec> {
    type Info = ProtocolId;
    type InfoIter = Vec<Self::Info>;

    /// The list of supported RPC protocols for Lighthouse.
    fn protocol_info(&self) -> Self::InfoIter {
        vec![
            ProtocolId::new(Protocol::Status, Version::V1, Encoding::SSZSnappy),
            ProtocolId::new(Protocol::Goodbye, Version::V1, Encoding::SSZSnappy),
            // V2 variants have higher preference then V1
            ProtocolId::new(Protocol::BlocksByRange, Version::V2, Encoding::SSZSnappy),
            ProtocolId::new(Protocol::BlocksByRange, Version::V1, Encoding::SSZSnappy),
            ProtocolId::new(Protocol::BlocksByRoot, Version::V2, Encoding::SSZSnappy),
            ProtocolId::new(Protocol::BlocksByRoot, Version::V1, Encoding::SSZSnappy),
            ProtocolId::new(Protocol::Ping, Version::V1, Encoding::SSZSnappy),
            ProtocolId::new(Protocol::MetaData, Version::V2, Encoding::SSZSnappy),
            ProtocolId::new(Protocol::MetaData, Version::V1, Encoding::SSZSnappy),
        ]
    }
}

/// Represents the ssz length bounds for RPC messages.
#[derive(Debug, PartialEq)]
pub struct RpcLimits {
    pub min: usize,
    pub max: usize,
}

impl RpcLimits {
    pub fn new(min: usize, max: usize) -> Self {
        Self { min, max }
    }

    /// Returns true if the given length is greater than `max_rpc_size` or out of
    /// bounds for the given ssz type, returns false otherwise.
    pub fn is_out_of_bounds(&self, length: usize, max_rpc_size: usize) -> bool {
        length > std::cmp::min(self.max, max_rpc_size) || length < self.min
    }
}

/// Tracks the types in a protocol id.
#[derive(Clone, Debug)]
pub struct ProtocolId {
    /// The RPC message type/name.
    pub message_name: Protocol,

    /// The version of the RPC.
    pub version: Version,

    /// The encoding of the RPC.
    pub encoding: Encoding,

    /// The protocol id that is formed from the above fields.
    protocol_id: String,
}

impl ProtocolId {
    /// Returns min and max size for messages of given protocol id requests.
    pub fn rpc_request_limits(&self) -> RpcLimits {
        match self.message_name {
            Protocol::Status => RpcLimits::new(
                <StatusMessage as Encode>::ssz_fixed_len(),
                <StatusMessage as Encode>::ssz_fixed_len(),
            ),
            Protocol::Goodbye => RpcLimits::new(
                <GoodbyeReason as Encode>::ssz_fixed_len(),
                <GoodbyeReason as Encode>::ssz_fixed_len(),
            ),
            Protocol::BlocksByRange => RpcLimits::new(
                <OldBlocksByRangeRequest as Encode>::ssz_fixed_len(),
                <OldBlocksByRangeRequest as Encode>::ssz_fixed_len(),
            ),
            Protocol::TxBlobsByRange => RpcLimits::new(
                <TxBlobsByRangeRequest as Encode>::ssz_fixed_len(),
                <TxBlobsByRangeRequest as Encode>::ssz_fixed_len(),
            ),
            Protocol::BlocksByRoot => {
                RpcLimits::new(*BLOCKS_BY_ROOT_REQUEST_MIN, *BLOCKS_BY_ROOT_REQUEST_MAX)
            }
            Protocol::BlobsByRange => {
                RpcLimits::new(*BLOCKS_BY_ROOT_REQUEST_MIN, *BLOCKS_BY_ROOT_REQUEST_MAX)
            }
            Protocol::Ping => RpcLimits::new(
                <Ping as Encode>::ssz_fixed_len(),
                <Ping as Encode>::ssz_fixed_len(),
            ),
            Protocol::MetaData => RpcLimits::new(0, 0), // Metadata requests are empty
        }
    }

    /// Returns min and max size for messages of given protocol id responses.
    pub fn rpc_response_limits<T: EthSpec>(&self, fork_context: &ForkContext) -> RpcLimits {
        match self.message_name {
            Protocol::Status => RpcLimits::new(
                <StatusMessage as Encode>::ssz_fixed_len(),
                <StatusMessage as Encode>::ssz_fixed_len(),
            ),
            Protocol::Goodbye => RpcLimits::new(0, 0), // Goodbye request has no response
            Protocol::BlocksByRange => rpc_block_limits_by_fork(fork_context.current_fork()),
            Protocol::BlocksByRoot => rpc_block_limits_by_fork(fork_context.current_fork()),
            Protocol::BlobsByRange => rpc_block_limits_by_fork(fork_context.current_fork()),

            Protocol::Ping => RpcLimits::new(
                <Ping as Encode>::ssz_fixed_len(),
                <Ping as Encode>::ssz_fixed_len(),
            ),
            Protocol::MetaData => RpcLimits::new(
                <MetaDataV1<T> as Encode>::ssz_fixed_len(),
                <MetaDataV2<T> as Encode>::ssz_fixed_len(),
            ),
        }
    }

    /// Returns `true` if the given `ProtocolId` should expect `context_bytes` in the
    /// beginning of the stream, else returns `false`.
    pub fn has_context_bytes(&self) -> bool {
        if self.version == Version::V2 {
            match self.message_name {
                Protocol::BlocksByRange | Protocol::BlocksByRoot => return true,
                _ => return false,
            }
        }
        false
    }
}

/// An RPC protocol ID.
impl ProtocolId {
    pub fn new(message_name: Protocol, version: Version, encoding: Encoding) -> Self {
        let protocol_id = format!(
            "{}/{}/{}/{}",
            PROTOCOL_PREFIX, message_name, version, encoding
        );

        ProtocolId {
            message_name,
            version,
            encoding,
            protocol_id,
        }
    }
}

impl ProtocolName for ProtocolId {
    fn protocol_name(&self) -> &[u8] {
        self.protocol_id.as_bytes()
    }
}

/* Inbound upgrade */

// The inbound protocol reads the request, decodes it and returns the stream to the protocol
// handler to respond to once ready.

pub type InboundOutput<TSocket, TSpec> = (InboundRequest<TSpec>, InboundFramed<TSocket, TSpec>);
pub type InboundFramed<TSocket, TSpec> =
    Framed<std::pin::Pin<Box<TimeoutStream<Compat<TSocket>>>>, InboundCodec<TSpec>>;

impl<TSocket, TSpec> InboundUpgrade<TSocket> for RPCProtocol<TSpec>
where
    TSocket: AsyncRead + AsyncWrite + Unpin + Send + 'static,
    TSpec: EthSpec,
{
    type Output = InboundOutput<TSocket, TSpec>;
    type Error = RPCError;
    type Future = BoxFuture<'static, Result<Self::Output, Self::Error>>;

    fn upgrade_inbound(self, socket: TSocket, protocol: ProtocolId) -> Self::Future {
        async move {
            let protocol_name = protocol.message_name;
            // convert the socket to tokio compatible socket
            let socket = socket.compat();
            let codec = match protocol.encoding {
                Encoding::SSZSnappy => {
                    let ssz_snappy_codec = BaseInboundCodec::new(SSZSnappyInboundCodec::new(
                        protocol,
                        self.max_rpc_size,
                        self.fork_context.clone(),
                    ));
                    InboundCodec::SSZSnappy(ssz_snappy_codec)
                }
            };
            let mut timed_socket = TimeoutStream::new(socket);
            timed_socket.set_read_timeout(Some(Duration::from_secs(TTFB_TIMEOUT)));

            let socket = Framed::new(Box::pin(timed_socket), codec);

            // MetaData requests should be empty, return the stream
            match protocol_name {
                Protocol::MetaData => Ok((InboundRequest::MetaData(PhantomData), socket)),
                _ => {
                    match tokio::time::timeout(
                        Duration::from_secs(REQUEST_TIMEOUT),
                        socket.into_future(),
                    )
                    .await
                    {
                        Err(e) => Err(RPCError::from(e)),
                        Ok((Some(Ok(request)), stream)) => Ok((request, stream)),
                        Ok((Some(Err(e)), _)) => Err(e),
                        Ok((None, _)) => Err(RPCError::IncompleteStream),
                    }
                }
            }
        }
        .boxed()
    }
}

#[derive(Debug, Clone, PartialEq)]
pub enum InboundRequest<TSpec: EthSpec> {
    Status(StatusMessage),
    Goodbye(GoodbyeReason),
    BlocksByRange(OldBlocksByRangeRequest),
    BlocksByRoot(BlocksByRootRequest),
    BlobsByRange(BlobsByRangeRequest),
    Ping(Ping),
    MetaData(PhantomData<TSpec>),
}

impl<TSpec: EthSpec> UpgradeInfo for InboundRequest<TSpec> {
    type Info = ProtocolId;
    type InfoIter = Vec<Self::Info>;

    // add further protocols as we support more encodings/versions
    fn protocol_info(&self) -> Self::InfoIter {
        self.supported_protocols()
    }
}

/// Implements the encoding per supported protocol for `RPCRequest`.
impl<TSpec: EthSpec> InboundRequest<TSpec> {
    pub fn supported_protocols(&self) -> Vec<ProtocolId> {
        match self {
            // add more protocols when versions/encodings are supported
            InboundRequest::Status(_) => vec![ProtocolId::new(
                Protocol::Status,
                Version::V1,
                Encoding::SSZSnappy,
            )],
            InboundRequest::Goodbye(_) => vec![ProtocolId::new(
                Protocol::Goodbye,
                Version::V1,
                Encoding::SSZSnappy,
            )],
            InboundRequest::BlocksByRange(_) => vec![
                // V2 has higher preference when negotiating a stream
                ProtocolId::new(Protocol::BlocksByRange, Version::V2, Encoding::SSZSnappy),
                ProtocolId::new(Protocol::BlocksByRange, Version::V1, Encoding::SSZSnappy),
            ],
            //FIXME(sean) do I need v1
            InboundRequest::TxBlobsByRange(_) => vec![
                // V2 has higher preference when negotiating a stream
                ProtocolId::new(Protocol::TxBlobsByRange, Version::V2, Encoding::SSZSnappy),
            ],
            InboundRequest::BlocksByRoot(_) => vec![
                // V2 has higher preference when negotiating a stream
                ProtocolId::new(Protocol::BlocksByRoot, Version::V2, Encoding::SSZSnappy),
                ProtocolId::new(Protocol::BlocksByRoot, Version::V1, Encoding::SSZSnappy),
            ],
            InboundRequest::BlobsByRange(_) => vec![
                ProtocolId::new(Protocol::BlocksByRoot, Version::V1, Encoding::SSZSnappy),
            ],
            InboundRequest::Ping(_) => vec![ProtocolId::new(
                Protocol::Ping,
                Version::V1,
                Encoding::SSZSnappy,
            )],
            InboundRequest::MetaData(_) => vec![
                ProtocolId::new(Protocol::MetaData, Version::V2, Encoding::SSZSnappy),
                ProtocolId::new(Protocol::MetaData, Version::V1, Encoding::SSZSnappy),
            ],
        }
    }

    /* These functions are used in the handler for stream management */

    /// Number of responses expected for this request.
    pub fn expected_responses(&self) -> u64 {
        match self {
            InboundRequest::Status(_) => 1,
            InboundRequest::Goodbye(_) => 0,
            InboundRequest::BlocksByRange(req) => req.count,
            InboundRequest::TxBlobsByRange(req) => req.count,
            InboundRequest::BlocksByRoot(req) => req.block_roots.len() as u64,
            InboundRequest::BlobsByRange(req) => req.count,
            InboundRequest::Ping(_) => 1,
            InboundRequest::MetaData(_) => 1,
        }
    }

    /// Gives the corresponding `Protocol` to this request.
    pub fn protocol(&self) -> Protocol {
        match self {
            InboundRequest::Status(_) => Protocol::Status,
            InboundRequest::Goodbye(_) => Protocol::Goodbye,
            InboundRequest::BlocksByRange(_) => Protocol::BlocksByRange,
            InboundRequest::TxBlobsByRange(_) => Protocol::TxBlobsByRange,
            InboundRequest::BlocksByRoot(_) => Protocol::BlocksByRoot,
            InboundRequest::BlobsByRange(_) => Protocol::BlobsByRange,
            InboundRequest::Ping(_) => Protocol::Ping,
            InboundRequest::MetaData(_) => Protocol::MetaData,
        }
    }

    /// Returns the `ResponseTermination` type associated with the request if a stream gets
    /// terminated.
    pub fn stream_termination(&self) -> ResponseTermination {
        match self {
            // this only gets called after `multiple_responses()` returns true. Therefore, only
            // variants that have `multiple_responses()` can have values.
            InboundRequest::BlocksByRange(_) => ResponseTermination::BlocksByRange,
            InboundRequest::TxBlobsByRange(_) => ResponseTermination::TxBlobsByRange,
            InboundRequest::BlocksByRoot(_) => ResponseTermination::BlocksByRoot,
            InboundRequest::BlobsByRange(_) => ResponseTermination::BlobsByRange,
            InboundRequest::Status(_) => unreachable!(),
            InboundRequest::Goodbye(_) => unreachable!(),
            InboundRequest::Ping(_) => unreachable!(),
            InboundRequest::MetaData(_) => unreachable!(),
        }
    }
}

/// Error in RPC Encoding/Decoding.
#[derive(Debug, Clone, PartialEq, IntoStaticStr)]
#[strum(serialize_all = "snake_case")]
pub enum RPCError {
    /// Error when decoding the raw buffer from ssz.
    // NOTE: in the future a ssz::DecodeError should map to an InvalidData error
    #[strum(serialize = "decode_error")]
    SSZDecodeError(ssz::DecodeError),
    /// IO Error.
    IoError(String),
    /// The peer returned a valid response but the response indicated an error.
    ErrorResponse(RPCResponseErrorCode, String),
    /// Timed out waiting for a response.
    StreamTimeout,
    /// Peer does not support the protocol.
    UnsupportedProtocol,
    /// Stream ended unexpectedly.
    IncompleteStream,
    /// Peer sent invalid data.
    InvalidData(String),
    /// An error occurred due to internal reasons. Ex: timer failure.
    InternalError(&'static str),
    /// Negotiation with this peer timed out.
    NegotiationTimeout,
    /// Handler rejected this request.
    HandlerRejected,
    /// We have intentionally disconnected.
    Disconnected,
}

impl From<ssz::DecodeError> for RPCError {
    #[inline]
    fn from(err: ssz::DecodeError) -> Self {
        RPCError::SSZDecodeError(err)
    }
}
impl From<tokio::time::error::Elapsed> for RPCError {
    fn from(_: tokio::time::error::Elapsed) -> Self {
        RPCError::StreamTimeout
    }
}

impl From<io::Error> for RPCError {
    fn from(err: io::Error) -> Self {
        RPCError::IoError(err.to_string())
    }
}

// Error trait is required for `ProtocolsHandler`
impl std::fmt::Display for RPCError {
    fn fmt(&self, f: &mut std::fmt::Formatter<'_>) -> std::fmt::Result {
        match *self {
            RPCError::SSZDecodeError(ref err) => write!(f, "Error while decoding ssz: {:?}", err),
            RPCError::InvalidData(ref err) => write!(f, "Peer sent unexpected data: {}", err),
            RPCError::IoError(ref err) => write!(f, "IO Error: {}", err),
            RPCError::ErrorResponse(ref code, ref reason) => write!(
                f,
                "RPC response was an error: {} with reason: {}",
                code, reason
            ),
            RPCError::StreamTimeout => write!(f, "Stream Timeout"),
            RPCError::UnsupportedProtocol => write!(f, "Peer does not support the protocol"),
            RPCError::IncompleteStream => write!(f, "Stream ended unexpectedly"),
            RPCError::InternalError(ref err) => write!(f, "Internal error: {}", err),
            RPCError::NegotiationTimeout => write!(f, "Negotiation timeout"),
            RPCError::HandlerRejected => write!(f, "Handler rejected the request"),
            RPCError::Disconnected => write!(f, "Gracefully Disconnected"),
        }
    }
}

impl std::error::Error for RPCError {
    fn source(&self) -> Option<&(dyn std::error::Error + 'static)> {
        match *self {
            // NOTE: this does have a source
            RPCError::SSZDecodeError(_) => None,
            RPCError::IoError(_) => None,
            RPCError::StreamTimeout => None,
            RPCError::UnsupportedProtocol => None,
            RPCError::IncompleteStream => None,
            RPCError::InvalidData(_) => None,
            RPCError::InternalError(_) => None,
            RPCError::ErrorResponse(_, _) => None,
            RPCError::NegotiationTimeout => None,
            RPCError::HandlerRejected => None,
            RPCError::Disconnected => None,
        }
    }
}

impl<TSpec: EthSpec> std::fmt::Display for InboundRequest<TSpec> {
    fn fmt(&self, f: &mut std::fmt::Formatter<'_>) -> std::fmt::Result {
        match self {
            InboundRequest::Status(status) => write!(f, "Status Message: {}", status),
            InboundRequest::Goodbye(reason) => write!(f, "Goodbye: {}", reason),
            InboundRequest::BlocksByRange(req) => write!(f, "Blocks by range: {}", req),
            InboundRequest::TxBlobsByRange(req) => write!(f, "Blobs by range: {}", req),
            InboundRequest::BlocksByRoot(req) => write!(f, "Blocks by root: {:?}", req),
            InboundRequest::BlobsByRange(req) => write!(f, "Blobs by range: {:?}", req),
            InboundRequest::Ping(ping) => write!(f, "Ping: {}", ping.data),
            InboundRequest::MetaData(_) => write!(f, "MetaData request"),
        }
    }
}

impl RPCError {
    /// Get a `str` representation of the error.
    /// Used for metrics.
    pub fn as_static_str(&self) -> &'static str {
        match self {
            RPCError::ErrorResponse(ref code, ..) => code.into(),
            e => e.into(),
        }
    }
}<|MERGE_RESOLUTION|>--- conflicted
+++ resolved
@@ -71,17 +71,11 @@
     + types::ExecutionPayload::<MainnetEthSpec>::max_execution_payload_size() // adding max size of execution payload (~16gb)
     + ssz::BYTES_PER_LENGTH_OFFSET; // Adding the additional ssz offset for the `ExecutionPayload` field
 
-<<<<<<< HEAD
     pub static ref BLOB_MIN: usize = BlobsSidecar::<MainnetEthSpec>::empty()
     .as_ssz_bytes()
     .len();
 
     pub static ref BLOB_MAX: usize = BlobsSidecar::<MainnetEthSpec>::max_size();
-=======
-    pub static ref SIGNED_BEACON_BLOCK_EIP4844_MAX: usize =
-    // Size of a full altair block
-    *SIGNED_BEACON_BLOCK_MERGE_MAX + 999999999; //TODO
->>>>>>> 6f7d21c5
 
     pub static ref BLOCKS_BY_ROOT_REQUEST_MIN: usize =
         VariableList::<Hash256, MaxRequestBlocks>::from(Vec::<Hash256>::new())
@@ -114,6 +108,7 @@
 pub(crate) const MAX_RPC_SIZE: usize = 1_048_576; // 1M
 /// The maximum bytes that can be sent across the RPC post-merge.
 pub(crate) const MAX_RPC_SIZE_POST_MERGE: usize = 10 * 1_048_576; // 10M
+//TODO(sean) check
 pub(crate) const MAX_RPC_SIZE_POST_EIP4844: usize = 20 * 1_048_576; // 10M
 /// The protocol prefix the RPC protocol id.
 const PROTOCOL_PREFIX: &str = "/eth2/beacon_chain/req";
@@ -128,8 +123,7 @@
     match fork_context.current_fork() {
         ForkName::Eip4844 => MAX_RPC_SIZE_POST_EIP4844,
         ForkName::Merge => MAX_RPC_SIZE_POST_MERGE,
-        //FIXME(sean) check this
-        ForkName::Altair | ForkName::Base | ForkName::Capella => MAX_RPC_SIZE,
+        ForkName::Altair | ForkName::Base => MAX_RPC_SIZE,
     }
 }
 
@@ -198,8 +192,6 @@
             Protocol::Status => "status",
             Protocol::Goodbye => "goodbye",
             Protocol::BlocksByRange => "beacon_blocks_by_range",
-            //FIXME(sean) verify
-            Protocol::TxBlobsByRange => "tx_blobs_by_range",
             Protocol::BlocksByRoot => "beacon_blocks_by_root",
             Protocol::BlobsByRange => "blobs_sidecars_by_range",
             Protocol::Ping => "ping",
@@ -306,10 +298,6 @@
             Protocol::BlocksByRange => RpcLimits::new(
                 <OldBlocksByRangeRequest as Encode>::ssz_fixed_len(),
                 <OldBlocksByRangeRequest as Encode>::ssz_fixed_len(),
-            ),
-            Protocol::TxBlobsByRange => RpcLimits::new(
-                <TxBlobsByRangeRequest as Encode>::ssz_fixed_len(),
-                <TxBlobsByRangeRequest as Encode>::ssz_fixed_len(),
             ),
             Protocol::BlocksByRoot => {
                 RpcLimits::new(*BLOCKS_BY_ROOT_REQUEST_MIN, *BLOCKS_BY_ROOT_REQUEST_MAX)
@@ -484,11 +472,6 @@
                 // V2 has higher preference when negotiating a stream
                 ProtocolId::new(Protocol::BlocksByRange, Version::V2, Encoding::SSZSnappy),
                 ProtocolId::new(Protocol::BlocksByRange, Version::V1, Encoding::SSZSnappy),
-            ],
-            //FIXME(sean) do I need v1
-            InboundRequest::TxBlobsByRange(_) => vec![
-                // V2 has higher preference when negotiating a stream
-                ProtocolId::new(Protocol::TxBlobsByRange, Version::V2, Encoding::SSZSnappy),
             ],
             InboundRequest::BlocksByRoot(_) => vec![
                 // V2 has higher preference when negotiating a stream
@@ -654,7 +637,6 @@
             InboundRequest::Status(status) => write!(f, "Status Message: {}", status),
             InboundRequest::Goodbye(reason) => write!(f, "Goodbye: {}", reason),
             InboundRequest::BlocksByRange(req) => write!(f, "Blocks by range: {}", req),
-            InboundRequest::TxBlobsByRange(req) => write!(f, "Blobs by range: {}", req),
             InboundRequest::BlocksByRoot(req) => write!(f, "Blocks by root: {:?}", req),
             InboundRequest::BlobsByRange(req) => write!(f, "Blobs by range: {:?}", req),
             InboundRequest::Ping(ping) => write!(f, "Ping: {}", ping.data),
