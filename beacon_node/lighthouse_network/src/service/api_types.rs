use std::sync::Arc;

use libp2p::core::connection::ConnectionId;
use types::light_client_bootstrap::LightClientBootstrap;
use types::{BlobsSidecar, EthSpec, SignedBeaconBlock};

use crate::rpc::methods::{BlobsByRangeRequest, BlobsByRootRequest};
use crate::rpc::{
    methods::{
        BlocksByRangeRequest, BlocksByRootRequest, LightClientBootstrapRequest,
        OldBlocksByRangeRequest, RPCCodedResponse, RPCResponse, ResponseTermination, StatusMessage,
    },
    OutboundRequest, SubstreamId,
};
use types::SignedBeaconBlockAndBlobsSidecar;

/// Identifier of requests sent by a peer.
pub type PeerRequestId = (ConnectionId, SubstreamId);

/// Identifier of a request.
#[derive(Debug, Clone, Copy, PartialEq, Eq)]
pub enum RequestId<AppReqId> {
    Application(AppReqId),
    Internal,
}

/// The type of RPC requests the Behaviour informs it has received and allows for sending.
///
// NOTE: This is an application-level wrapper over the lower network level requests that can be
//       sent. The main difference is the absence of the Ping, Metadata and Goodbye protocols, which don't
//       leave the Behaviour. For all protocols managed by RPC see `RPCRequest`.
#[derive(Debug, Clone, PartialEq)]
pub enum Request {
    /// A Status message.
    Status(StatusMessage),
    /// A blocks by range request.
    BlocksByRange(BlocksByRangeRequest),
    /// A blobs by range request.
    BlobsByRange(BlobsByRangeRequest),
    /// A request blocks root request.
    BlocksByRoot(BlocksByRootRequest),
<<<<<<< HEAD
    /// A request blobs root request.
    BlobsByRoot(BlobsByRootRequest),
=======
    // light client bootstrap request
    LightClientBootstrap(LightClientBootstrapRequest),
>>>>>>> 6c9de4a5
}

impl<TSpec: EthSpec> std::convert::From<Request> for OutboundRequest<TSpec> {
    fn from(req: Request) -> OutboundRequest<TSpec> {
        match req {
            Request::BlocksByRoot(r) => OutboundRequest::BlocksByRoot(r),
            Request::BlocksByRange(BlocksByRangeRequest { start_slot, count }) => {
                OutboundRequest::BlocksByRange(OldBlocksByRangeRequest {
                    start_slot,
                    count,
                    step: 1,
                })
            }
            Request::BlobsByRange(r) => OutboundRequest::BlobsByRange(r),
<<<<<<< HEAD
            Request::BlobsByRoot(r) => OutboundRequest::BlobsByRoot(r),
=======
            Request::LightClientBootstrap(b) => OutboundRequest::LightClientBootstrap(b),
>>>>>>> 6c9de4a5
            Request::Status(s) => OutboundRequest::Status(s),
        }
    }
}

/// The type of RPC responses the Behaviour informs it has received, and allows for sending.
///
// NOTE: This is an application-level wrapper over the lower network level responses that can be
//       sent. The main difference is the absense of Pong and Metadata, which don't leave the
//       Behaviour. For all protocol reponses managed by RPC see `RPCResponse` and
//       `RPCCodedResponse`.
#[derive(Debug, Clone, PartialEq)]
pub enum Response<TSpec: EthSpec> {
    /// A Status message.
    Status(StatusMessage),
    /// A response to a get BLOCKS_BY_RANGE request. A None response signals the end of the batch.
    BlocksByRange(Option<Arc<SignedBeaconBlock<TSpec>>>),
    /// A response to a get BLOBS_BY_RANGE request. A None response signals the end of the batch.
    BlobsByRange(Option<Arc<BlobsSidecar<TSpec>>>),
    /// A response to a get BLOCKS_BY_ROOT request.
    BlocksByRoot(Option<Arc<SignedBeaconBlock<TSpec>>>),
<<<<<<< HEAD
    /// A response to a get BLOBS_BY_ROOT request.
    BlobsByRoot(Option<Arc<SignedBeaconBlockAndBlobsSidecar<TSpec>>>),
=======
    /// A response to a LightClientUpdate request.
    LightClientBootstrap(LightClientBootstrap<TSpec>),
>>>>>>> 6c9de4a5
}

impl<TSpec: EthSpec> std::convert::From<Response<TSpec>> for RPCCodedResponse<TSpec> {
    fn from(resp: Response<TSpec>) -> RPCCodedResponse<TSpec> {
        match resp {
            Response::BlocksByRoot(r) => match r {
                Some(b) => RPCCodedResponse::Success(RPCResponse::BlocksByRoot(b)),
                None => RPCCodedResponse::StreamTermination(ResponseTermination::BlocksByRoot),
            },
            Response::BlocksByRange(r) => match r {
                Some(b) => RPCCodedResponse::Success(RPCResponse::BlocksByRange(b)),
                None => RPCCodedResponse::StreamTermination(ResponseTermination::BlocksByRange),
            },
            Response::BlobsByRoot(r) => match r {
                Some(b) => RPCCodedResponse::Success(RPCResponse::BlobsByRoot(b)),
                None => RPCCodedResponse::StreamTermination(ResponseTermination::BlobsByRoot),
            },
            Response::BlobsByRange(r) => match r {
                Some(b) => RPCCodedResponse::Success(RPCResponse::BlobsByRange(b)),
                None => RPCCodedResponse::StreamTermination(ResponseTermination::BlobsByRange),
            },
            Response::Status(s) => RPCCodedResponse::Success(RPCResponse::Status(s)),
            Response::LightClientBootstrap(b) => {
                RPCCodedResponse::Success(RPCResponse::LightClientBootstrap(b))
            }
        }
    }
}

impl<AppReqId: std::fmt::Debug> slog::Value for RequestId<AppReqId> {
    fn serialize(
        &self,
        record: &slog::Record,
        key: slog::Key,
        serializer: &mut dyn slog::Serializer,
    ) -> slog::Result {
        match self {
            RequestId::Internal => slog::Value::serialize("Behaviour", record, key, serializer),
            RequestId::Application(ref id) => {
                slog::Value::serialize(&format_args!("{:?}", id), record, key, serializer)
            }
        }
    }
}<|MERGE_RESOLUTION|>--- conflicted
+++ resolved
@@ -39,13 +39,10 @@
     BlobsByRange(BlobsByRangeRequest),
     /// A request blocks root request.
     BlocksByRoot(BlocksByRootRequest),
-<<<<<<< HEAD
+    // light client bootstrap request
+    LightClientBootstrap(LightClientBootstrapRequest),
     /// A request blobs root request.
     BlobsByRoot(BlobsByRootRequest),
-=======
-    // light client bootstrap request
-    LightClientBootstrap(LightClientBootstrapRequest),
->>>>>>> 6c9de4a5
 }
 
 impl<TSpec: EthSpec> std::convert::From<Request> for OutboundRequest<TSpec> {
@@ -60,11 +57,8 @@
                 })
             }
             Request::BlobsByRange(r) => OutboundRequest::BlobsByRange(r),
-<<<<<<< HEAD
+            Request::LightClientBootstrap(b) => OutboundRequest::LightClientBootstrap(b),
             Request::BlobsByRoot(r) => OutboundRequest::BlobsByRoot(r),
-=======
-            Request::LightClientBootstrap(b) => OutboundRequest::LightClientBootstrap(b),
->>>>>>> 6c9de4a5
             Request::Status(s) => OutboundRequest::Status(s),
         }
     }
@@ -86,13 +80,10 @@
     BlobsByRange(Option<Arc<BlobsSidecar<TSpec>>>),
     /// A response to a get BLOCKS_BY_ROOT request.
     BlocksByRoot(Option<Arc<SignedBeaconBlock<TSpec>>>),
-<<<<<<< HEAD
+    /// A response to a LightClientUpdate request.
+    LightClientBootstrap(LightClientBootstrap<TSpec>),
     /// A response to a get BLOBS_BY_ROOT request.
     BlobsByRoot(Option<Arc<SignedBeaconBlockAndBlobsSidecar<TSpec>>>),
-=======
-    /// A response to a LightClientUpdate request.
-    LightClientBootstrap(LightClientBootstrap<TSpec>),
->>>>>>> 6c9de4a5
 }
 
 impl<TSpec: EthSpec> std::convert::From<Response<TSpec>> for RPCCodedResponse<TSpec> {
