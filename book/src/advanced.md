# Advanced Usage

Want to get into the nitty-gritty of Lighthouse configuration? Looking for something not covered
elsewhere?

This section provides detailed information about configuring Lighthouse for specific use cases, and
tips about how things work under the hood.

<<<<<<< HEAD
* [Advanced Database Configuration](./advanced_database.md) - understanding space-time trade-offs in the database.
* [Advanced Networking](./advanced_networking.md) - for advanced setups or peering issues.
* [Checkpoint Sync](./checkpoint-sync.md) - massively reduce sync times.
* [Custom Data Directories](./advanced-datadir.md) - understand how to manipulate the lighthouse directory structure.
* [File Config](./file-config.md) - load Lighthouse config from a YAML or TOML configuration file.
* [Release Candidates](./advanced-release-candidates.md) - help us test new features before they're released!
* [Redundancy](./redundancy.md) - suggestions and cautions.
* [Remote Signing with Web3Signer](./validator-web3signer.md) - run a validator client while storing its keys remotely.
* [Running a Slasher](./slasher.md) - monitor the network for malicious behavior.
* [Validator Graffiti](./graffiti.md) - customize your block proposals.
=======
* [Checkpoint Sync](./checkpoint-sync.md): quickly sync the beacon chain to perform validator duties.
* [Custom Data Directories](./advanced-datadir.md): modify the data directory to your preferred location.
* [Proposer Only Beacon Nodes](./advanced-proposer-only.md): beacon node only for proposer duty for increased anonymity.
* [Remote Signing with Web3Signer](./validator-web3signer.md): don't want to store your keystore in local node? Use web3signer.
* [Database Configuration](./advanced_database.md): understanding space-time trade-offs in the database.
* [Database Migrations](./database-migrations.md): have a look at all previous Lighthouse database scheme versions.
* [Key Management](./key-management.md): explore how to generate wallet with Lighthouse.
* [Key Recovery](./key-recovery.md): explore how to recover wallet and validator with Lighthouse.
* [Advanced Networking](./advanced_networking.md): open your ports to have a diverse and healthy set of peers.
* [Running a Slasher](./slasher.md): contribute to the health of the network by running a slasher. 
* [Redundancy](./redundancy.md): want to have more than one beacon node as backup? This is for you.
* [Release Candidates](./advanced-release-candidates.md): latest release of Lighthouse to get feedback from users.
* [Maximal Extractable Value](./builders.md): use external builders for a potential higher rewards during block proposals
* [Merge Migration](./merge-migration.md): look at what you need to do during a significant network upgrade: The Merge
* [Late Block Re-orgs](./late-block-re-orgs.md): read information about Lighthouse late block re-orgs.
>>>>>>> 35f47f45
<|MERGE_RESOLUTION|>--- conflicted
+++ resolved
@@ -6,18 +6,7 @@
 This section provides detailed information about configuring Lighthouse for specific use cases, and
 tips about how things work under the hood.
 
-<<<<<<< HEAD
-* [Advanced Database Configuration](./advanced_database.md) - understanding space-time trade-offs in the database.
-* [Advanced Networking](./advanced_networking.md) - for advanced setups or peering issues.
-* [Checkpoint Sync](./checkpoint-sync.md) - massively reduce sync times.
-* [Custom Data Directories](./advanced-datadir.md) - understand how to manipulate the lighthouse directory structure.
 * [File Config](./file-config.md) - load Lighthouse config from a YAML or TOML configuration file.
-* [Release Candidates](./advanced-release-candidates.md) - help us test new features before they're released!
-* [Redundancy](./redundancy.md) - suggestions and cautions.
-* [Remote Signing with Web3Signer](./validator-web3signer.md) - run a validator client while storing its keys remotely.
-* [Running a Slasher](./slasher.md) - monitor the network for malicious behavior.
-* [Validator Graffiti](./graffiti.md) - customize your block proposals.
-=======
 * [Checkpoint Sync](./checkpoint-sync.md): quickly sync the beacon chain to perform validator duties.
 * [Custom Data Directories](./advanced-datadir.md): modify the data directory to your preferred location.
 * [Proposer Only Beacon Nodes](./advanced-proposer-only.md): beacon node only for proposer duty for increased anonymity.
@@ -32,5 +21,4 @@
 * [Release Candidates](./advanced-release-candidates.md): latest release of Lighthouse to get feedback from users.
 * [Maximal Extractable Value](./builders.md): use external builders for a potential higher rewards during block proposals
 * [Merge Migration](./merge-migration.md): look at what you need to do during a significant network upgrade: The Merge
-* [Late Block Re-orgs](./late-block-re-orgs.md): read information about Lighthouse late block re-orgs.
->>>>>>> 35f47f45
+* [Late Block Re-orgs](./late-block-re-orgs.md): read information about Lighthouse late block re-orgs.